--- conflicted
+++ resolved
@@ -39,11 +39,8 @@
     else:
         return np.clip(arity * scipy.stats.norm.cdf(x), 0, arity - 1).astype(int).tolist()  # type: ignore
 
-<<<<<<< HEAD
 
-=======
 # The function below is the opposite of the function above.
->>>>>>> d3f58c62
 def inverse_threshold_discretization(indexes: List[int], arity: int = 2) -> np.ndarray:
     indexes_arr = np.array(indexes, copy=True)
     pdf_bin_size = 1 / arity

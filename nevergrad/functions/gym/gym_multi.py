# Copyright (c) Facebook, Inc. and its affiliates. All Rights Reserved.
#
# This source code is licensed under the MIT license found in the
# LICENSE file in the root directory of this source tree.

import numpy as np
import os
import gym
import nevergrad as ng

if os.name != "nt":
    import gym_anm  # pylint: disable=unused-import
from nevergrad.parametrization import parameter
from ..base import ExperimentFunction


## Method for building a new list, for a future version of gym:

GYM_ENV_NAMES = []

for e in gym.envs.registry.all():
    try:
        assert "Kelly" not in str(e.id)
        env = gym.make(e.id)
        a1 = np.asarray(env.action_space.sample())
        a2 = np.asarray(env.action_space.sample())
        a3 = np.asarray(env.action_space.sample())
        a1 = a1 + a2 + a3
        if hasattr(a1, "size"):
            try:
                assert a1.size < 15000
            except:
                assert a1.size() < 15000
        GYM_ENV_NAMES.append(e.id)
        # print(f"adding {e.id}, {len(GYM_ENV_NAMES)} environments...")
    except:
        pass

GUARANTEED_GYM_ENV_NAMES = [
    "Copy-v0",
    "RepeatCopy-v0",
    "ReversedAddition-v0",
    "ReversedAddition3-v0",
    "DuplicatedInput-v0",
    "Reverse-v0",
    "CartPole-v0",
    "CartPole-v1",
    "MountainCar-v0",
    "Acrobot-v1",
    "Blackjack-v0",
    "FrozenLake-v0",
    "FrozenLake8x8-v0",
    "CliffWalking-v0",
    "NChain-v0",
    "Roulette-v0",
    "Taxi-v3",
    "CubeCrash-v0",
    "CubeCrashSparse-v0",
    "CubeCrashScreenBecomesBlack-v0",
    "MemorizeDigits-v0",
]


# We do not use "conformant" which is not consistent with the rest.
CONTROLLERS = [
    "linear",
    "neural",
    "deep_neural",
    "semideep_neural",
    "structured_neural",
    "memory_neural",
    "stackingmemory_neural",
    "deep_memory_neural",
    "deep_stackingmemory_neural",
    "semideep_memory_neural",
    "semideep_stackingmemory_neural",
    "multi_neural",
    "noisy_neural",
    "noisy_scrambled_neural",
    "scrambled_neural",
    "stochastic_conformant",
]


NO_LENGTH = ["ANM", "Blackjack", "CliffWalking", "Cube", "Memorize"]


class GymMulti(ExperimentFunction):

    env_names = GYM_ENV_NAMES

    controllers = CONTROLLERS

    ng_gym = [
        "Copy-v0",
        "RepeatCopy-v0",
        "Reverse-v0",
        "CartPole-v0",
        "CartPole-v1",
        "Acrobot-v1",
        "FrozenLake-v0",
        "FrozenLake8x8-v0",
        "NChain-v0",
        "Roulette-v0",
]   


    def __init__(
        self,
        name: str = "gym_anm:ANM6Easy-v0",
        control: str = "conformant",
        neural_factor: int = 2,
        randomized: bool = True,
    ) -> None:
        if os.name == "nt":
            raise ng.errors.UnsupportedExperiment("Windows is not supported")
        env = gym.make(name)
        o = env.reset()
        self.env = env

        # Build various attributes.
        self.name = name + "__" + control + "__" + str(neural_factor)
        if randomized:
            self.name += "_unseeded"
        self.randomized = randomized
        try:
            self.num_time_steps = env._max_episode_steps  # I know! This is a private variable.
        except AttributeError:  # Not all environements have a max number of episodes!
            assert any(x in name for x in NO_LENGTH), name
            self.num_time_steps = 100
        self.neural_factor = neural_factor

        # Infer the action space.
        if isinstance(env.action_space, gym.spaces.Discrete):
            output_dim = env.action_space.n
            output_shape = (output_dim,)
            discrete = True
            assert output_dim is not None, env.action_space.n
        else:  # Continuous action space
            output_shape = env.action_space.shape
            if output_shape is None:
                output_shape = tuple(np.asarray(env.action_space.sample()).shape)  # type: ignore
            # When the shape is not available we might do:
            # output_shape = tuple(np.asarray(env.action_space.sample()).shape)  # type: ignore
            discrete = False
            output_dim = np.prod(output_shape)
        self.discrete = discrete

        # Infer the observation space.
        if env.observation_space.dtype == int:
            # Direct inference for corner cases:
            # if "int" in str(type(o)):
            input_dim = env.observation_space.n
            assert input_dim is not None, env.observation_space.n
            self.discrete_input = True
        else:
            input_dim = np.prod(env.observation_space.shape)
            if input_dim is None:
                input_dim = np.prod(np.asarray(o).shape)
            self.discrete_input = False

        # Infer the action type.
        a = env.action_space.sample()
        self.action_type = type(a)
        self.subaction_type = None
        if hasattr(a, "__iter__"):
            self.subaction_type = type(a[0])

        # Prepare the policy shape.
        self.output_shape = output_shape
        self.num_stacking = 1
        self.memory_len = neural_factor * input_dim if "memory" in control else 0
        self.extended_input_len = (input_dim + output_dim) * self.num_stacking if "stacking" in control else 0
        input_dim = input_dim + self.memory_len + self.extended_input_len
        self.extended_input = np.zeros(self.extended_input_len)
        output_dim = output_dim + self.memory_len
        self.input_dim = input_dim
        self.output_dim = output_dim
        self.num_neurons = neural_factor * (input_dim - self.extended_input_len)
        self.num_internal_layers = 1 if "semi" in control else 3
        internal = self.num_internal_layers * (self.num_neurons**2) if "deep" in control else 0
        unstructured_neural_size = (output_dim * self.num_neurons + self.num_neurons * (input_dim + 1) + internal,)
        neural_size = unstructured_neural_size
        assert control in CONTROLLERS or control == "conformant", f"{control} not known as a form of control"
        self.control = control
        if "neural" in control:
            self.first_size = self.num_neurons * (self.input_dim + 1)
            self.second_size = self.num_neurons * self.output_dim
            self.first_layer_shape = (self.input_dim + 1, self.num_neurons)
            self.second_layer_shape = (self.num_neurons, self.output_dim)
        shape_dict = {
            "conformant": (self.num_time_steps,) + output_shape,
            "stochastic_conformant": (self.num_time_steps,) + output_shape,
            "linear": (input_dim + 1, output_dim),
            "memory_neural": neural_size,
            "stackingmemory_neural": neural_size,
            "neural": neural_size,
            "deep_neural": neural_size,
            "semideep_neural": neural_size,
            "deep_memory_neural": neural_size,
            "semideep_memory_neural": neural_size,
            "deep_stackingmemory_neural": neural_size,
            "semideep_stackingmemory_neural": neural_size,
            "structured_neural": neural_size,
            "multi_neural": (min(self.num_time_steps, 50),) + unstructured_neural_size,
            "noisy_neural": neural_size,
            "noisy_scrambled_neural": neural_size,
            "scrambled_neural": neural_size,
        }
        shape = shape_dict[control]
        assert all(
            c in shape_dict for c in self.controllers
        ), f"{self.controllers} subset of {shape_dict.keys()}"
        shape = tuple(map(int, shape))
        self.policy_shape = shape if "structured" not in control else None

        # Create the parametrization.
        parametrization = parameter.Array(shape=shape).set_name("ng_default")
        if "structured" in control and "neural" in control and "multi" not in control:
            parametrization = parameter.Instrumentation(  # type: ignore
                parameter.Array(shape=tuple(map(int, self.first_layer_shape))),
                parameter.Array(shape=tuple(map(int, self.second_layer_shape))),
            ).set_name("ng_struct")
        if "conformant" in control:
            try:
                if env.action_space.low is not None and env.action_space.high is not None:
                    low = np.repeat(np.expand_dims(env.action_space.low, 0), self.num_time_steps, axis=0)
                    high = np.repeat(np.expand_dims(env.action_space.high, 0), self.num_time_steps, axis=0)
                    init = 0.5 * (low + high)
                    parametrization = parameter.Array(init=init)
                    parametrization.set_bounds(low, high)
            except AttributeError:  # Not all env.action_space have a low and a high.
                pass
            if self.subaction_type == int:
                parametrization.set_integer_casting()
            parametrization.set_name("conformant")

        # Now initializing.
        super().__init__(self.gym_multi_function, parametrization=parametrization)

    def evaluation_function(self, *recommendations) -> float:
        x = recommendations[0].value
        if not self.randomized:
            return self.gym_multi_function(x)
        losses = [self.gym_multi_function(x) for _ in range(100)]
        return sum(losses) / len(losses)

    def discretize(self, a):
        probabilities = np.exp(a - max(a))
        probabilities = probabilities / sum(probabilities)
        return int(np.random.multinomial(1, probabilities)[0])

    def neural(self, x: np.ndarray, o: np.ndarray):
        o = o.ravel()
        if self.control == "linear":
            output = np.matmul(o, x[1:, :])
            output += x[0]
            return output.reshape(self.output_shape), np.zeros(0)
<<<<<<< HEAD
        if "structured" not in self.control:
            first_matrix = x[:self.first_size].reshape(self.first_layer_shape) / np.sqrt(len(o))
            second_matrix = x[self.first_size:(self.first_size + self.second_size)].reshape(self.second_layer_shape) / np.sqrt(self.num_neurons)
        else:
            assert len(x) == 2
            first_matrix = np.asarray(x[0][0])
            second_matrix = np.asarray(x[0][1])
            assert first_matrix.shape == self.first_layer_shape, f"{first_matrix} does not match {self.first_layer_shape}"
            assert second_matrix.shape == self.second_layer_shape, f"{second_matrix} does not match {self.second_layer_shape}"
        assert len(o) == len(
            first_matrix[1:]
        ), f"{o.shape} coming in matrix of shape {first_matrix.shape}"
        output = np.matmul(o, first_matrix[1:])
        if "deep" in self.control:
            current_index = self.first_size + self.second_size
            internal_layer_size = self.num_neurons ** 2
            s = (self.num_neurons, self.num_neurons)
            for k in range(self.num_internal_layers):
                output = np.tanh(output)
                output = np.matmul(output, x[current_index:current_index + internal_layer_size].reshape(s)) / np.sqrt(self.num_neurons)
                current_index += internal_layer_size
            assert current_index == len(x)
        output = np.matmul(np.tanh(output + first_matrix[0]), second_matrix)
=======
        first_matrix = x[: self.first_size].reshape(self.first_layer_shape) / np.sqrt(len(o))
        second_matrix = x[self.first_size :].reshape(self.second_layer_shape) / np.sqrt(self.num_neurons)
        assert len(o) == len(first_matrix[1:]), f"{o.shape} coming in matrix of shape {first_matrix.shape}"
        activations = np.matmul(o, first_matrix[1:])
        output = np.matmul(np.tanh(activations + first_matrix[0]), second_matrix)
>>>>>>> 7bd6b55a
        return output[self.memory_len :].reshape(self.output_shape), output[: self.memory_len]

    def gym_multi_function(self, x: np.ndarray):
        loss = 0.0
        num_simulations = 7 if self.control != "conformant" and not self.randomized else 1
        for seed in range(num_simulations):
            loss += self.gym_simulate(x, seed=seed if not self.randomized else np.random.randint(500000))
        return loss / num_simulations

    def action_cast(self, a):
        env = self.env
        if type(a) == np.float64:
            a = np.asarray((a,))
        if self.discrete:
            a = self.discretize(a)
        else:
            if type(a) != self.action_type:  # , f"{a} does not have type {self.action_type}"
                a = self.action_type(a)
            try:
                if env.action_space.low is not None and env.action_space.high is not None:
                    # Projection to [0, 1]
                    a = 0.5 * (1.0 + np.tanh(a))
                    # Projection to the right space.
                    a = env.action_space.low + (env.action_space.high - env.action_space.low) * a
            except AttributeError:
                pass  # Sometimes an action space has no low and no high.
            if self.subaction_type is not None:
                if type(a) == tuple:
                    a = tuple(int(_a + 0.5) for _a in a)
                else:
                    for i in range(len(a)):
                        a[i] = self.subaction_type(a[i])
        assert type(a) == self.action_type, f"{a} should have type {self.action_type} "
        try:
            assert env.action_space.contains(
                a
            ), f"In {self.name}, high={env.action_space.high} low={env.action_space.low} {a} is not sufficiently close to {[env.action_space.sample() for _ in range(10)]}"
        except AttributeError:
            pass  # Not all env can do "contains".
        return a

    def gym_simulate(self, x: np.ndarray, seed: int = 0):
        try:
            if self.policy_shape is not None:
                x = x.reshape(self.policy_shape)
        except:
            assert False, f"x has shape {x.shape} and needs {self.policy_shape} for control {self.control}"
        assert seed == 0 or self.control != "conformant" or self.randomized
        env = self.env
        env.seed(seed=seed)
        o = env.reset()
        control = self.control
        if "conformant" in control:
            return self.gym_conformant(x)
        if "scrambled" in control:
            np.random.RandomState(1234).shuffle(x)
        if "noisy" in control:
            x = x + 0.01 * np.random.RandomState(1234).normal(size=x.shape)
        reward = 0.0
        memory = np.zeros(self.memory_len)
        for i in range(self.num_time_steps):
            if self.discrete_input:
                obs = np.zeros(shape=self.input_dim - self.extended_input_len - len(memory))
                obs[o] = 1
                o = obs
            previous_o = o
            o = np.concatenate([np.asarray(o).ravel(), memory.ravel(), self.extended_input])
            assert len(o) == self.input_dim, f"o has shape {o.shape} whereas input_dim={self.input_dim} ({control} / {env})"
            a, memory = self.neural(x[i % len(x)] if "multi" in control else x, o)
            a = self.action_cast(a)
            try:
                o, r, done, _ = env.step(a)  # Outputs = observation, reward, done, info.
            except AssertionError:  # Illegal action.
                return 1e20 / (1.0 + i)  # We encourage late failures rather than early failures.
            if "stacking" in control:
                additional_input = np.concatenate([np.asarray(a).ravel(), previous_o.ravel()])
                shift = len(additional_input)
                self.extended_input[:(len(self.extended_input) - shift)] = self.extended_input[shift:]
                self.extended_input[(len(self.extended_input) - shift):] = additional_input
            reward += r
            if done:
                break
        return -reward

    def gym_conformant(self, x: np.ndarray):
        reward = 0.0
        for i, a in enumerate(10.0 * x):
            a = self.action_cast(a)
            try:
                _, r, done, _ = self.env.step(a)  # Outputs = observation, reward, done, info.
            except AssertionError:  # Illegal action.
                return 1e20 / (1.0 + i)  # We encourage late failures rather than early failures.
            reward += r
            if done:
                break
        # env.render()  if you want to display.
        return -reward<|MERGE_RESOLUTION|>--- conflicted
+++ resolved
@@ -256,7 +256,6 @@
             output = np.matmul(o, x[1:, :])
             output += x[0]
             return output.reshape(self.output_shape), np.zeros(0)
-<<<<<<< HEAD
         if "structured" not in self.control:
             first_matrix = x[:self.first_size].reshape(self.first_layer_shape) / np.sqrt(len(o))
             second_matrix = x[self.first_size:(self.first_size + self.second_size)].reshape(self.second_layer_shape) / np.sqrt(self.num_neurons)
@@ -280,13 +279,6 @@
                 current_index += internal_layer_size
             assert current_index == len(x)
         output = np.matmul(np.tanh(output + first_matrix[0]), second_matrix)
-=======
-        first_matrix = x[: self.first_size].reshape(self.first_layer_shape) / np.sqrt(len(o))
-        second_matrix = x[self.first_size :].reshape(self.second_layer_shape) / np.sqrt(self.num_neurons)
-        assert len(o) == len(first_matrix[1:]), f"{o.shape} coming in matrix of shape {first_matrix.shape}"
-        activations = np.matmul(o, first_matrix[1:])
-        output = np.matmul(np.tanh(activations + first_matrix[0]), second_matrix)
->>>>>>> 7bd6b55a
         return output[self.memory_len :].reshape(self.output_shape), output[: self.memory_len]
 
     def gym_multi_function(self, x: np.ndarray):

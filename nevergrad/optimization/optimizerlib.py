# Copyright (c) Facebook, Inc. and its affiliates. All Rights Reserved.
#
# This source code is licensed under the MIT license found in the
# LICENSE file in the root directory of this source tree.
import typing as tp  # from now on, favor using tp.Dict etc instead of Dict
from typing import Optional, List, Dict, Tuple, Callable, Any
from collections import deque
import warnings
import cma
import numpy as np
from bayes_opt import UtilityFunction
from bayes_opt import BayesianOptimization
from nevergrad.parametrization import parameter as p
from nevergrad.parametrization import transforms
from nevergrad.parametrization import discretization
from nevergrad.parametrization import helpers as paramhelpers
from nevergrad.common.typetools import ArrayLike
from . import base
from . import mutations
from .base import registry as registry
from .base import addCompare  # pylint: disable=unused-import
from .base import InefficientSettingsWarning as InefficientSettingsWarning
from .base import IntOrParameter
from . import sequences


# families of optimizers
# pylint: disable=unused-wildcard-import,wildcard-import,too-many-lines,too-many-arguments
from .differentialevolution import *  # noqa: F403
from .es import *  # noqa: F403
from .oneshot import *  # noqa: F403
from .recastlib import *  # noqa: F403


# # # # # optimizers # # # # #


class _OnePlusOne(base.Optimizer):
    """Simple but sometimes powerful optimization algorithm.

    We use the one-fifth adaptation rule, going back to Schumer and Steiglitz (1968).
    It was independently rediscovered by Devroye (1972) and Rechenberg (1973).
    We use asynchronous updates, so that the 1+1 can actually be parallel and even
    performs quite well in such a context - this is naturally close to 1+lambda.
    """

    def __init__(
        self,
        parametrization: IntOrParameter,
        budget: Optional[int] = None,
        num_workers: int = 1,
        *,
        noise_handling: tp.Optional[tp.Union[str, tp.Tuple[str, float]]] = None,
        mutation: str = "gaussian",
        crossover: bool = False
    ) -> None:
        super().__init__(parametrization, budget=budget, num_workers=num_workers)
        self._sigma: float = 1
        # configuration
        if noise_handling is not None:
            if isinstance(noise_handling, str):
                assert noise_handling in ["random", "optimistic"], f"Unkwnown noise handling: '{noise_handling}'"
            else:
                assert isinstance(noise_handling, tuple), "noise_handling must be a string or  a tuple of type (strategy, factor)"
                assert noise_handling[1] > 0.0, "the factor must be a float greater than 0"
                assert noise_handling[0] in ["random", "optimistic"], f"Unkwnown noise handling: '{noise_handling}'"
        assert mutation in ["gaussian", "cauchy", "discrete", "fastga", "doublefastga", "portfolio"], f"Unkwnown mutation: '{mutation}'"
        self.noise_handling = noise_handling
        self.mutation = mutation
        self.crossover = crossover

    def _internal_ask_candidate(self) -> p.Parameter:
        # pylint: disable=too-many-return-statements, too-many-branches
        noise_handling = self.noise_handling
        if not self._num_ask:
            out = self.parametrization.spawn_child()
            out._meta["sigma"] = self._sigma
            return out
        # for noisy version
        if noise_handling is not None:
            limit = (0.05 if isinstance(noise_handling, str) else noise_handling[1]) * len(self.archive) ** 3
            strategy = noise_handling if isinstance(noise_handling, str) else noise_handling[0]
            if self._num_ask <= limit:
                if strategy in ["cubic", "random"]:
                    idx = self._rng.choice(len(self.archive))
                    return list(self.archive.values())[idx].parameter.spawn_child()  # type: ignore
                elif strategy == "optimistic":
                    return self.current_bests["optimistic"].parameter.spawn_child()
        # crossover
        mutator = mutations.Mutator(self._rng)
        pessimistic = self.current_bests["pessimistic"].parameter.spawn_child()
        ref = self.parametrization
        if self.crossover and self._num_ask % 2 == 1 and len(self.archive) > 2:
            data = mutator.crossover(pessimistic.get_standardized_data(reference=ref),
                                     mutator.get_roulette(self.archive, num=2))
            return pessimistic.set_standardized_data(data, reference=ref)
        # mutating
        mutation = self.mutation
        if mutation in ("gaussian", "cauchy"):  # standard case
            step = (self._rng.normal(0, 1, self.dimension) if mutation == "gaussian" else
                    self._rng.standard_cauchy(self.dimension))
            out = pessimistic.set_standardized_data(self._sigma * step)
            out._meta["sigma"] = self._sigma
            return out
        else:
            pessimistic_data = pessimistic.get_standardized_data(reference=ref)
            if mutation == "crossover":
                if self._num_ask % 2 == 0 or len(self.archive) < 3:
                    data = mutator.portfolio_discrete_mutation(pessimistic_data)
                else:
                    data = mutator.crossover(pessimistic_data, mutator.get_roulette(self.archive, num=2))
            else:
                func: Callable[[ArrayLike], ArrayLike] = {  # type: ignore
                    "discrete": mutator.discrete_mutation,
                    "fastga": mutator.doerr_discrete_mutation,
                    "doublefastga": mutator.doubledoerr_discrete_mutation,
                    "portfolio": mutator.portfolio_discrete_mutation,
                }[mutation]
                data = func(pessimistic_data)
            return pessimistic.set_standardized_data(data, reference=ref)

    def _internal_tell(self, x: ArrayLike, value: float) -> None:
        # only used for cauchy and gaussian
        self._sigma *= 2.0 if value <= self.current_bests["pessimistic"].mean else 0.84


class ParametrizedOnePlusOne(base.ConfiguredOptimizer):
    """Simple but sometimes powerfull class of optimization algorithm.
    We use asynchronous updates, so that the 1+1 can actually be parallel and even
    performs quite well in such a context - this is naturally close to 1+lambda.

    Parameters
    ----------
    noise_handling: str or Tuple[str, float]
        Method for handling the noise. The name can be:

        - `"random"`: a random point is reevaluated regularly
        - `"optimistic"`: the best optimistic point is reevaluated regularly, optimism in front of uncertainty
        - a coefficient can to tune the regularity of these reevaluations (default .05)
    mutation: str
        One of the available mutations from:

        - `"gaussian"`: standard mutation by adding a Gaussian random variable (with progressive
          widening) to the best pessimistic point
        - `"cauchy"`: same as Gaussian but with a Cauchy distribution.
        - `"discrete"`: TODO
        - `"fastga"`: FastGA mutations from the current best
        - `"doublefastga"`: double-FastGA mutations from the current best (Doerr et al, Fast Genetic Algorithms, 2017)
        - `"portfolio"`: Random number of mutated bits (called niform mixing in
          Dang & Lehre "Self-adaptation of Mutation Rates in Non-elitist Population", 2016)

    crossover: bool
        whether to add a genetic crossover step every other iteration.

    Notes
    -----
    For the noisy case, we use the one-fifth adaptation rule,
    going back to Schumer and Steiglitz (1968).
    It was independently rediscovered by Devroye (1972) and Rechenberg (1973).
    """

    # pylint: disable=unused-argument
    def __init__(
        self,
        *,
        noise_handling: tp.Optional[tp.Union[str, tp.Tuple[str, float]]] = None,
        mutation: str = "gaussian",
        crossover: bool = False
    ) -> None:
        super().__init__(_OnePlusOne, locals())


OnePlusOne = ParametrizedOnePlusOne().set_name("OnePlusOne", register=True)
NoisyOnePlusOne = ParametrizedOnePlusOne(noise_handling="random").set_name("NoisyOnePlusOne", register=True)
DiscreteOnePlusOne = ParametrizedOnePlusOne(mutation="discrete").set_name("DiscreteOnePlusOne", register=True)
CauchyOnePlusOne = ParametrizedOnePlusOne(mutation="cauchy").set_name("CauchyOnePlusOne", register=True)
OptimisticNoisyOnePlusOne = ParametrizedOnePlusOne(
    noise_handling="optimistic").set_name("OptimisticNoisyOnePlusOne", register=True)
OptimisticDiscreteOnePlusOne = ParametrizedOnePlusOne(noise_handling="optimistic", mutation="discrete").set_name(
    "OptimisticDiscreteOnePlusOne", register=True
)
NoisyDiscreteOnePlusOne = ParametrizedOnePlusOne(noise_handling=("random", 1.0), mutation="discrete").set_name(
    "NoisyDiscreteOnePlusOne", register=True
)
DoubleFastGADiscreteOnePlusOne = ParametrizedOnePlusOne(
    mutation="doublefastga").set_name("DoubleFastGADiscreteOnePlusOne", register=True)
RecombiningPortfolioOptimisticNoisyDiscreteOnePlusOne = ParametrizedOnePlusOne(
    crossover=True, mutation="portfolio", noise_handling="optimistic"
).set_name("RecombiningPortfolioOptimisticNoisyDiscreteOnePlusOne", register=True)


# pylint: too-many-arguments,too-many-instance-attributes
class _CMA(base.Optimizer):

    def __init__(
            self,
            parametrization: IntOrParameter,
            budget: Optional[int] = None,
            num_workers: int = 1,
            scale: float = 1.0,
            popsize: Optional[int] = None,
            diagonal: bool = False,
            fcmaes: bool = False,
    ) -> None:
        super().__init__(parametrization, budget=budget, num_workers=num_workers)
        self._scale = scale
        self._popsize = max(self.num_workers, 4 + int(3 * np.log(self.dimension))) if popsize is None else popsize
        self._diagonal = diagonal
        self._fcmaes = fcmaes
        # internal attributes
        self._to_be_asked: tp.Deque[np.ndarray] = deque()
        self._to_be_told: tp.List[p.Parameter] = []
        self._num_spawners = self._popsize // 2  # experimental, for visualization
        self._parents = [self.parametrization]
        # delay initialization to ease implementation of variants
        self._es: tp.Any = None

    @property
    def es(self) -> tp.Any:  # typing not possible since cmaes not imported :(
        if self._es is None:
            if not self._fcmaes:
                inopts = {"popsize": self._popsize, "randn": self._rng.randn, "CMA_diagonal": self._diagonal, "verbose": 0}
                self._es = cma.CMAEvolutionStrategy(x0=np.zeros(self.dimension, dtype=np.float), sigma0=self._scale, inopts=inopts)
            else:
                try:
                    from fcmaes import cmaes  # pylint: disable=import-outside-toplevel
                except ImportError as e:
                    raise ImportError("Please install fcmaes (pip install fcmaes) to use FCMA optimizers") from e
                self._es = cmaes.Cmaes(x0=np.zeros(self.dimension, dtype=np.float),
                                       input_sigma=self._scale,
                                       popsize=self._popsize, randn=self._rng.randn)
        return self._es

    def _internal_ask_candidate(self) -> p.Parameter:
        if not self._to_be_asked:
            self._to_be_asked.extend(self.es.ask())
        data = self._to_be_asked.popleft()
        parent = self._parents[self.num_ask % len(self._parents)]
        candidate = parent.spawn_child().set_standardized_data(data, reference=self.parametrization)
        return candidate

    def _internal_tell_candidate(self, candidate: p.Parameter, value: float) -> None:
        self._to_be_told.append(candidate)
        if len(self._to_be_told) >= self.es.popsize:
            listx = [c.get_standardized_data(reference=self.parametrization) for c in self._to_be_told]
            listy = [c.loss for c in self._to_be_told]
            args = (listy, listx) if self._fcmaes else (listx, listy)
            try:
                self.es.tell(*args)
            except RuntimeError:
                pass
            else:
                self._parents = sorted(self._to_be_told, key=lambda c: c.loss)[: self._num_spawners]
                self._to_be_told = []

    def _internal_provide_recommendation(self) -> np.ndarray:
        pessimistic = self.current_bests["pessimistic"].parameter.get_standardized_data(reference=self.parametrization)
        if self._es is None:
            return pessimistic
        cma_best: tp.Optional[np.ndarray] = self.es.best_x if self._fcmaes else self.es.result.xbest
        if cma_best is None:
            return pessimistic
        return cma_best


class ParametrizedCMA(base.ConfiguredOptimizer):
    """CMA-ES optimizer, wrapping external implementation: https://github.com/CMA-ES/pycma

    Parameters
    ----------
    scale: float
        scale of the search
    popsize: Optional[int] = None
        population size, should be n * self.num_workers for int n >= 1.
        default is max(self.num_workers, 4 + int(3 * np.log(self.dimension)))

    diagonal: bool
        use the diagonal version of CMA (advised in big dimension)
    fcmaes: bool = False
        use fast implementation, doesn't support diagonal=True.
        produces equivalent results, preferable for high dimensions or
        if objective function evaluation is fast.
    """

    # pylint: disable=unused-argument
    def __init__(
        self,
        *,
        scale: float = 1.0,
        popsize: Optional[int] = None,
        diagonal: bool = False,
        fcmaes: bool = False
    ) -> None:
        super().__init__(_CMA, locals())
        if fcmaes:
            if diagonal:
                raise RuntimeError("fcmaes doesn't support diagonal=True, use fcmaes=False")


CMA = ParametrizedCMA().set_name("CMA", register=True)
DiagonalCMA = ParametrizedCMA(diagonal=True).set_name("DiagonalCMA", register=True)
FCMA = ParametrizedCMA(fcmaes=True).set_name("FCMA", register=True)


class _PopulationSizeController:
    """Population control scheme for TBPSA and EDA
    """

    def __init__(self, llambda: int, mu: int, dimension: int, num_workers: int = 1) -> None:
        self.llambda = max(llambda, num_workers)
        self.min_mu = min(mu, dimension)
        self.mu = mu
        self.dimension = dimension
        self.num_workers = num_workers
        self._loss_record: tp.List[float] = []

    def add_value(self, value: float) -> None:
        self._loss_record += [value]
        if len(self._loss_record) >= 5 * self.llambda:
            first_fifth = self._loss_record[: self.llambda]
            last_fifth = self._loss_record[-int(self.llambda):]  # casting to int to avoid pylint bug
            means = [sum(fitnesses) / float(self.llambda) for fitnesses in [first_fifth, last_fifth]]
            stds = [np.std(fitnesses) / np.sqrt(self.llambda - 1) for fitnesses in [first_fifth, last_fifth]]
            z = (means[0] - means[1]) / (np.sqrt(stds[0] ** 2 + stds[1] ** 2))
            if z < 2.0:
                self.mu *= 2
            else:
                self.mu = max(self.min_mu, int(self.mu * 0.84))
            self.llambda = 4 * self.mu
            if self.num_workers > 1:
                self.llambda = max(self.llambda, self.num_workers)
                self.mu = self.llambda // 4
            self._loss_record = []


# pylint: disable=too-many-instance-attributes
@registry.register
class EDA(base.Optimizer):
    """Test-based population-size adaptation.

    Population-size equal to lambda = 4 x dimension.
    Test by comparing the first fifth and the last fifth of the 5lambda evaluations.

    Caution
    -------
    This optimizer is probably wrong.
    """

    _POPSIZE_ADAPTATION = False
    _COVARIANCE_MEMORY = False

    def __init__(self, parametrization: IntOrParameter, budget: Optional[int] = None, num_workers: int = 1) -> None:
        super().__init__(parametrization, budget=budget, num_workers=num_workers)
        self.sigma = 1
        self.covariance = np.identity(self.dimension)
        dim = self.dimension
        self.popsize = _PopulationSizeController(llambda=4 * dim, mu=dim, dimension=dim, num_workers=num_workers)
        self.current_center: np.ndarray = np.zeros(self.dimension)
        # Population
        self.children: tp.List[p.Parameter] = []
        self.parents: List[p.Parameter] = [self.parametrization]  # for transfering heritage (checkpoints in PBT)

    def _internal_provide_recommendation(self) -> ArrayLike:  # This is NOT the naive version. We deal with noise.
        return self.current_center

    def _internal_ask_candidate(self) -> p.Parameter:
        mutated_sigma = self.sigma * np.exp(self._rng.normal(0, 1) / np.sqrt(self.dimension))
        # TODO: is a sigma necessary here as well? given the covariance is estimated
        assert len(self.current_center) == len(self.covariance), [self.dimension, self.current_center, self.covariance]
        data = self._rng.multivariate_normal(self.current_center, mutated_sigma * self.covariance)
        parent = self.parents[self.num_ask % len(self.parents)]
        candidate = parent.spawn_child().set_standardized_data(data, reference=self.parametrization)
        if parent is self.parametrization:
            candidate.heritage["lineage"] = candidate.uid  # for tracking
        candidate._meta["sigma"] = mutated_sigma
        return candidate

    def _internal_tell_candidate(self, candidate: p.Parameter, value: float) -> None:
        self.children.append(candidate)
        if self._POPSIZE_ADAPTATION:
            self.popsize.add_value(value)
        if len(self.children) >= self.popsize.llambda:
            self.children = sorted(self.children, key=lambda c: c.loss)
            population_data = [c.get_standardized_data(reference=self.parametrization) for c in self.children]
            mu = self.popsize.mu
            arrays = population_data[:mu]
            # covariance
            # TODO: check actual covariance that should be used
            centered_arrays = np.array([x - self.current_center for x in arrays])
            cov = centered_arrays.T.dot(centered_arrays)
            # cov = np.cov(np.array(population_data).T)
            mem_factor = 0.9 if self._COVARIANCE_MEMORY else 0
            self.covariance *= mem_factor
            self.covariance += (1 - mem_factor) * cov
            # Computing the new parent
            self.current_center = sum(arrays) / mu  # type: ignore
            self.sigma = np.exp(sum([np.log(c._meta["sigma"]) for c in self.children[:mu]]) / mu)
            self.parents = self.children[:mu]
            self.children = []

    def _internal_tell_not_asked(self, candidate: p.Parameter, value: float) -> None:
        raise base.TellNotAskedNotSupportedError


@registry.register
class PCEDA(EDA):
    _POPSIZE_ADAPTATION = True
    _COVARIANCE_MEMORY = False


@registry.register
class MPCEDA(EDA):
    _POPSIZE_ADAPTATION = True
    _COVARIANCE_MEMORY = True


@registry.register
class MEDA(EDA):
    _POPSIZE_ADAPTATION = False
    _COVARIANCE_MEMORY = True


class _TBPSA(base.Optimizer):
    """Test-based population-size adaptation.

    Population-size equal to lambda = 4 x dimension.
    Test by comparing the first fifth and the last fifth of the 5lambda evaluations.
    """

    # pylint: disable=too-many-instance-attributes

    def __init__(self,
                 parametrization: IntOrParameter,
                 budget: Optional[int] = None,
                 num_workers: int = 1,
                 naive: bool = True,
                 initial_popsize: tp.Optional[int] = None,
                 ) -> None:
        super().__init__(parametrization, budget=budget, num_workers=num_workers)
        self.sigma = 1
        self.naive = naive
        if initial_popsize is None:
            initial_popsize = self.dimension
        self.popsize = _PopulationSizeController(
            llambda=4 * initial_popsize,
            mu=initial_popsize,
            dimension=self.dimension,
            num_workers=num_workers
        )
        self.current_center: np.ndarray = np.zeros(self.dimension)
        # population
        self.parents: List[p.Parameter] = [self.parametrization]  # for transfering heritage (checkpoints in PBT)
        self.children: List[p.Parameter] = []

    def recommend(self) -> p.Parameter:
        if self.naive:
            return self.current_bests["optimistic"].parameter
        else:
            # This is NOT the naive version. We deal with noise.
            return self.parametrization.spawn_child().set_standardized_data(self.current_center, deterministic=True)

    def _internal_ask_candidate(self) -> p.Parameter:
        mutated_sigma = self.sigma * np.exp(self._rng.normal(0, 1) / np.sqrt(self.dimension))
        individual = self.current_center + mutated_sigma * self._rng.normal(0, 1, self.dimension)
        parent = self.parents[self.num_ask % len(self.parents)]
        candidate = parent.spawn_child().set_standardized_data(individual, reference=self.parametrization)
        if parent is self.parametrization:
            candidate.heritage["lineage"] = candidate.uid  # for tracking
        candidate._meta["sigma"] = mutated_sigma
        return candidate

    def _internal_tell_candidate(self, candidate: p.Parameter, value: float) -> None:
        candidate._meta["loss"] = value
        self.popsize.add_value(value)
        self.children.append(candidate)
        if len(self.children) >= self.popsize.llambda:
            # Sorting the population.
            self.children.sort(key=lambda c: c._meta["loss"])
            # Computing the new parent.
            self.parents = self.children[: self.popsize.mu]
            self.children = []
            self.current_center = sum(c.get_standardized_data(reference=self.parametrization)  # type: ignore
                                      for c in self.parents) / self.popsize.mu
            self.sigma = np.exp(np.sum(np.log([c._meta["sigma"] for c in self.parents])) / self.popsize.mu)

    def _internal_tell_not_asked(self, candidate: p.Parameter, value: float) -> None:
        data = candidate.get_standardized_data(reference=self.parametrization)
        sigma = np.linalg.norm(data - self.current_center) / np.sqrt(self.dimension)  # educated guess
        candidate._meta["sigma"] = sigma
        self._internal_tell_candidate(candidate, value)  # go through standard pipeline


class ParametrizedTBPSA(base.ConfiguredOptimizer):
    """Test-based population-size adaptation.
    This algorithm is robust, and perfoms well for noisy problems and in large dimension

    Parameters
    ----------
    naive: bool
        set to False for noisy problem, so that the best points will be an
        average of the final population.
    initial_popsize: Optional[int]
        initial (and minimal) population size (default: 4 x dimension)

    Note
    ----
    Derived from:
    Hellwig, Michael & Beyer, Hans-Georg. (2016).
    Evolution under Strong Noise: A Self-Adaptive Evolution Strategy
    Reaches the Lower Performance Bound -- the pcCMSA-ES.
    https://homepages.fhv.at/hgb/New-Papers/PPSN16_HB16.pdf
    """

    # pylint: disable=unused-argument
    def __init__(
        self,
        *,
        naive: bool = True,
        initial_popsize: tp.Optional[int] = None,
    ) -> None:
        super().__init__(_TBPSA, locals())


TBPSA = ParametrizedTBPSA(naive=False).set_name("TBPSA", register=True)
NaiveTBPSA = ParametrizedTBPSA().set_name("NaiveTBPSA", register=True)


@registry.register
class NoisyBandit(base.Optimizer):
    """UCB.
    This is upper confidence bound (adapted to minimization),
    with very poor parametrization; in particular, the logarithmic term is set to zero.
    Infinite arms: we add one arm when `20 * #ask >= #arms ** 3`.
    """

    def _internal_ask(self) -> ArrayLike:
        if 20 * self._num_ask >= len(self.archive) ** 3:
            return self._rng.normal(0, 1, self.dimension)  # type: ignore
        if self._rng.choice([True, False]):
            # numpy does not accept choice on list of tuples, must choose index instead
            idx = self._rng.choice(len(self.archive))
            return np.frombuffer(list(self.archive.bytesdict.keys())[idx])  # type: ignore
        return self.current_bests["optimistic"].x


@registry.register
class PSO(base.Optimizer):

    # pylint: disable=too-many-instance-attributes
    def __init__(
        self,
        parametrization: IntOrParameter,
        budget: Optional[int] = None,
        num_workers: int = 1,
        transform: str = "arctan",
        wide: bool = False,  # legacy, to be removed if not needed anymore
        popsize: tp.Optional[int] = None,
    ) -> None:
        super().__init__(parametrization, budget=budget, num_workers=num_workers)
        if budget is not None and budget < 60:
            warnings.warn("PSO is inefficient with budget < 60", base.InefficientSettingsWarning)
        cases: tp.Dict[str, tp.Tuple[tp.Optional[float], transforms.Transform]] = dict(
            arctan=(0, transforms.ArctanBound(0, 1)),
            identity=(None, transforms.Affine(1, 0)),
            gaussian=(1e-10, transforms.CumulativeDensity()),
        )
        # eps is used for clipping to make sure it is admissible
        self._eps, self._transform = cases[transform]
        self._wide = wide
        self.llambda = max(40, num_workers)
        if popsize is not None:
            self.llambda = popsize
        self._uid_queue = base.utils.UidQueue()
        self.population: tp.Dict[str, p.Parameter] = {}
        self._best = self.parametrization.spawn_child()
        self._omega = 0.5 / np.log(2.0)
        self._phip = 0.5 + np.log(2.0)
        self._phig = 0.5 + np.log(2.0)

    def _internal_ask_candidate(self) -> p.Parameter:
        # population is increased only if queue is empty (otherwise tell_not_asked does not work well at the beginning)
        if len(self.population) < self.llambda:
            param = self.parametrization
            if self._wide:
                # old initialization below seeds in the while R space, while other algorithms use normal distrib
                data = self._transform.backward(self._rng.uniform(0, 1, self.dimension))
                candidate = param.spawn_child().set_standardized_data(data, reference=param)
                candidate.heritage["lineage"] = candidate.uid
            else:
                candidate = param.sample()
            self.population[candidate.uid] = candidate
            dim = self.parametrization.dimension
            candidate.heritage["speed"] = self._rng.normal(size=dim) if self._eps is None else self._rng.uniform(-1, 1, dim)
            self._uid_queue.asked.add(candidate.uid)
            return candidate
        uid = self._uid_queue.ask()
        candidate = self._spawn_mutated_particle(self.population[uid])
        return candidate

    def _get_boxed_data(self, particle: p.Parameter) -> np.ndarray:
        if particle._frozen and "boxed_data" in particle._meta:
            return particle._meta["boxed_data"]  # type: ignore
        boxed_data = self._transform.forward(particle.get_standardized_data(reference=self.parametrization))
        if particle._frozen:  # only save is frozen
            particle._meta["boxed_data"] = boxed_data
        return boxed_data

    def _spawn_mutated_particle(self, particle: p.Parameter) -> p.Parameter:
        x = self._get_boxed_data(particle)
        speed: np.ndarray = particle.heritage["speed"]
        global_best_x = self._get_boxed_data(self._best)
        parent_best_x = self._get_boxed_data(particle.heritage.get("best_parent", particle))
        rp = self._rng.uniform(0.0, 1.0, size=self.dimension)
        rg = self._rng.uniform(0.0, 1.0, size=self.dimension)
        speed = self._omega * speed + self._phip * rp * (parent_best_x - x) + self._phig * rg * (global_best_x - x)
        data = speed + x
        if self._eps is not None:
            data = np.clip(data, self._eps, 1 - self._eps)
        data = self._transform.backward(data)
        new_part = particle.spawn_child().set_standardized_data(data, reference=self.parametrization)
        new_part.heritage["speed"] = speed
        return new_part

    def _internal_tell_candidate(self, candidate: p.Parameter, value: float) -> None:
        uid = candidate.heritage["lineage"]
        if uid not in self.population:
            self._internal_tell_not_asked(candidate, value)
            return
        candidate._meta["loss"] = value
        self._uid_queue.tell(uid)
        self.population[uid] = candidate
        if value < self._best._meta.get("loss", float("inf")):
            self._best = candidate
        if value <= candidate.heritage.get("best_parent", candidate)._meta["loss"]:
            candidate.heritage["best_parent"] = candidate

    def _internal_tell_not_asked(self, candidate: p.Parameter, value: float) -> None:
        # nearly same as DE
        candidate._meta["loss"] = value
        worst: tp.Optional[p.Parameter] = None
        if not len(self.population) < self.llambda:
            worst = max(self.population.values(), key=lambda p: p._meta.get("value", float("inf")))
            if worst._meta.get("value", float("inf")) < value:
                return  # no need to update
            else:
                uid = worst.heritage["lineage"]
                del self.population[uid]
                self._uid_queue.discard(uid)
        candidate.heritage["lineage"] = candidate.uid  # new lineage
        if "speed" not in candidate.heritage:
            candidate.heritage["speed"] = self._rng.uniform(-1.0, 1.0, self.parametrization.dimension)
        self.population[candidate.uid] = candidate
        self._uid_queue.tell(candidate.uid)
        if value < self._best._meta.get("loss", float("inf")):
            self._best = candidate


class ConfiguredPSO(base.ConfiguredOptimizer):
    """Partially following SPSO2011. However, no randomization of the population order.

    Parameters
    ----------
    transform: str
        name of the transform to use to map from PSO optimization space to R-space.
    wide: bool
        if True: legacy initialization in [-1,1] box mapped to R
    popsize: int
        population size of the particle swarm. Defaults to max(40, num_workers)

    Note
    ----
    - Using non-default "transform" and "wide" parameters can lead to extreme values
    - Reference:
      M. Zambrano-Bigiarini, M. Clerc and R. Rojas,
      Standard Particle Swarm Optimisation 2011 at CEC-2013: A baseline for future PSO improvements,
      2013 IEEE Congress on Evolutionary Computation, Cancun, 2013, pp. 2337-2344.
      https://ieeexplore.ieee.org/document/6557848
    """

    # pylint: disable=unused-argument
    def __init__(
        self,
        transform: str = "identity",
        wide: bool = False,
        popsize: tp.Optional[int] = None,
    ) -> None:
        assert transform in ["arctan", "gaussian", "identity"]
        super().__init__(PSO, locals())


RealSpacePSO = ConfiguredPSO().set_name("RealSpacePSO", register=True)


@registry.register
class SPSA(base.Optimizer):
    # pylint: disable=too-many-instance-attributes
    """ The First order SPSA algorithm as shown in [1,2,3], with implementation details
    from [4,5].

    1) https://en.wikipedia.org/wiki/Simultaneous_perturbation_stochastic_approximation
    2) https://www.chessprogramming.org/SPSA
    3) Spall, James C. "Multivariate stochastic approximation using a simultaneous perturbation gradient approximation."
       IEEE transactions on automatic control 37.3 (1992): 332-341.
    4) Section 7.5.2 in "Introduction to Stochastic Search and Optimization: Estimation, Simulation and Control" by James C. Spall.
    5) Pushpendre Rastogi, Jingyi Zhu, James C. Spall CISS (2016).
       Efficient implementation of Enhanced Adaptive Simultaneous Perturbation Algorithms.
    """
    no_parallelization = True

    def __init__(self, parametrization: IntOrParameter, budget: Optional[int] = None, num_workers: int = 1) -> None:
        super().__init__(parametrization, budget=budget, num_workers=num_workers)
        self.init = True
        self.idx = 0
        self.delta = float("nan")
        self.ym: Optional[np.ndarray] = None
        self.yp: Optional[np.ndarray] = None
        self.t: np.ndarray = np.zeros(self.dimension)
        self.avg: np.ndarray = np.zeros(self.dimension)
        # Set A, a, c according to the practical implementation
        # guidelines in the ISSO book.
        self.A = 10 if budget is None else max(10, budget // 20)
        # TODO: We should spend first 10-20 iterations
        # to estimate the noise standard deviation and
        # then set c = standard deviation. 1e-1 is arbitrary.
        self.c = 1e-1
        # TODO: We should chose a to be inversely proportional to
        # the magnitude of gradient and propotional to (1+A)^0.602
        # we should spend some burn-in iterations to estimate the
        # magnitude of the gradient. 1e-5 is arbitrary.
        self.a = 1e-5

    def _ck(self, k: int) -> float:
        "c_k determines the pertubation."
        return self.c / (k // 2 + 1) ** 0.101

    def _ak(self, k: int) -> float:
        "a_k is the learning rate."
        return self.a / (k // 2 + 1 + self.A) ** 0.602

    def _internal_ask(self) -> ArrayLike:
        k = self.idx
        if k % 2 == 0:
            if not self.init:
                assert self.yp is not None and self.ym is not None
                self.t -= (self._ak(k) * (self.yp - self.ym) / 2 / self._ck(k)) * self.delta
                self.avg += (self.t - self.avg) / (k // 2 + 1)
            self.delta = 2 * self._rng.randint(2, size=self.dimension) - 1
            return self.t - self._ck(k) * self.delta  # type:ignore
        return self.t + self._ck(k) * self.delta  # type: ignore

    def _internal_tell(self, x: ArrayLike, value: float) -> None:
        setattr(self, ("ym" if self.idx % 2 == 0 else "yp"), np.array(value, copy=True))
        self.idx += 1
        if self.init and self.yp is not None and self.ym is not None:
            self.init = False

    def _internal_provide_recommendation(self) -> ArrayLike:
        return self.avg


@registry.register
class SplitOptimizer(base.Optimizer):
    """Combines optimizers, each of them working on their own variables.

    num_optims: number of optimizers
    num_vars: number of variable per optimizer.
    progressive: True if we want to progressively add optimizers during the optimization run.
    If progressive = True, the optimizer is forced at OptimisticNoisyOnePlusOne.

    E.g. for 5 optimizers, each of them working on 2 variables, we can use:
    opt = SplitOptimizer(parametrization=10, num_workers=3, num_optims=5, num_vars=[2, 2, 2, 2, 2])
    or equivalently:
    opt = SplitOptimizer(parametrization=10, num_workers=3, num_vars=[2, 2, 2, 2, 2])
    Given that all optimizers have the same number of variables, we can also do:
    opt = SplitOptimizer(parametrization=10, num_workers=3, num_optims=5)

    This is 5 parallel (by num_workers = 5).

    Be careful! The variables refer to the deep representation used by optimizers.
    For example, a categorical variable with 5 possible values becomes 5 continuous variables.
    """

    def __init__(
            self,
            parametrization: IntOrParameter,
            budget: Optional[int] = None,
            num_workers: int = 1,
            num_optims: tp.Optional[int] = None,
            num_vars: Optional[List[int]] = None,
            multivariate_optimizer: base.ConfiguredOptimizer = CMA,
            monovariate_optimizer: base.ConfiguredOptimizer = RandomSearch,
            progressive: bool = False,
    ) -> None:
        super().__init__(parametrization, budget=budget, num_workers=num_workers)
        if num_vars is not None:
            if num_optims is not None:
                assert num_optims == len(num_vars), f"The number {num_optims} of optimizers should match len(num_vars)={len(num_vars)}."
            else:
                num_optims = len(num_vars)
            assert sum(num_vars) == self.dimension, f"sum(num_vars)={sum(num_vars)} should be equal to the dimension {self.dimension}."
        else:
            if num_optims is None:  # if no num_vars and no num_optims, just assume 2.
                num_optims = 2
            # if num_vars not given: we will distribute variables equally.
        if num_optims > self.dimension:
            num_optims = self.dimension
        self.num_optims = num_optims
        self.progressive = progressive
        self.optims: List[Any] = []
        self.num_vars: List[Any] = num_vars if num_vars else []
        self.parametrizations: List[Any] = []
        for i in range(self.num_optims):
            if not self.num_vars or len(self.num_vars) < i + 1:
                self.num_vars += [(self.dimension // self.num_optims) + (self.dimension % self.num_optims > i)]

            assert self.num_vars[i] >= 1, "At least one variable per optimizer."
            self.parametrizations += [p.Array(shape=(self.num_vars[i],))]
            for param in self.parametrizations:
                param.random_state = self.parametrization.random_state
            assert len(self.optims) == i
            if self.num_vars[i] > 1:
                self.optims += [multivariate_optimizer(self.parametrizations[i], budget, num_workers)]  # noqa: F405
            else:
                self.optims += [monovariate_optimizer(self.parametrizations[i], budget, num_workers)]  # noqa: F405

        assert sum(
            self.num_vars) == self.dimension, f"sum(num_vars)={sum(self.num_vars)} should be equal to the dimension {self.dimension}."

    def _internal_ask_candidate(self) -> p.Parameter:
        data: List[Any] = []
        for i in range(self.num_optims):
            if self.progressive:
                assert self.budget is not None
                if i > 0 and i / self.num_optims > np.sqrt(2.0 * self._num_ask / self.budget):
                    data += [0.] * self.num_vars[i]
                    continue
            opt = self.optims[i]
            data += list(opt.ask().get_standardized_data(reference=opt.parametrization))
        assert len(data) == self.dimension
        return self.parametrization.spawn_child().set_standardized_data(data)

    def _internal_tell_candidate(self, candidate: p.Parameter, value: float) -> None:
        data = candidate.get_standardized_data(reference=self.parametrization)
        n = 0
        for i in range(self.num_optims):
            opt = self.optims[i]
            local_data = list(data)[n:n + self.num_vars[i]]
            n += self.num_vars[i]
            assert len(local_data) == self.num_vars[i]
            local_candidate = opt.parametrization.spawn_child().set_standardized_data(local_data)
            opt.tell(local_candidate, value)

    def _internal_tell_not_asked(self, candidate: p.Parameter, value: float) -> None:
        raise base.TellNotAskedNotSupportedError


class ConfSplitOptimizer(base.ConfiguredOptimizer):
    """Configurable split optimizer

    Parameters
    ----------
    num_optims: int
        number of optimizers
    num_vars: optional list of int
        number of variable per optimizer.
    progressive: optional bool
        whether we progressively add optimizers.
    """

    # pylint: disable=unused-argument
    def __init__(
        self,
        *,
        num_optims: int = 2,
        num_vars: tp.Optional[tp.List[int]] = None,
        multivariate_optimizer: base.ConfiguredOptimizer = CMA,
        monovariate_optimizer: base.ConfiguredOptimizer = RandomSearch,
        progressive: bool = False
    ) -> None:
        super().__init__(SplitOptimizer, locals())


@registry.register
class Portfolio(base.Optimizer):
    """Passive portfolio of CMA, 2-pt DE and Scr-Hammersley."""

    def __init__(self, parametrization: IntOrParameter, budget: Optional[int] = None, num_workers: int = 1) -> None:
        super().__init__(parametrization, budget=budget, num_workers=num_workers)
        assert budget is not None
        self.optims = [
            CMA(self.parametrization, budget // 3 + (budget % 3 > 0), num_workers),  # share parametrization and its rng
            TwoPointsDE(self.parametrization, budget // 3 + (budget % 3 > 1), num_workers),  # noqa: F405
            ScrHammersleySearch(self.parametrization, budget // 3, num_workers),
        ]  # noqa: F405
        if budget < 12 * num_workers:
            self.optims = [ScrHammersleySearch(self.parametrization, budget, num_workers)]  # noqa: F405

    def _internal_ask_candidate(self) -> p.Parameter:
        optim_index = self._num_ask % len(self.optims)
        candidate = self.optims[optim_index].ask()
        candidate._meta["optim_index"] = optim_index
        return candidate

    def _internal_tell_candidate(self, candidate: p.Parameter, value: float) -> None:
        optim_index: int = candidate._meta["optim_index"]
        self.optims[optim_index].tell(candidate, value)

    def _internal_tell_not_asked(self, candidate: p.Parameter, value: float) -> None:
        raise base.TellNotAskedNotSupportedError


class InfiniteMetaModelOptimum(ValueError):
    """Sometimes the optimum of the metamodel is at infinity."""


def learn_on_k_best(archive: utils.Archive[utils.MultiValue], k: int) -> ArrayLike:
    """Approximate optimum learnt from the k best.

    Parameters
    ----------
    archive: utils.Archive[utils.Value]
    """
    items = list(archive.items_as_arrays())
    dimension = len(items[0][0])

    # Select the k best.
    first_k_individuals = [x for x in sorted(items, key=lambda indiv: archive[indiv[0]].get_estimation("pessimistic"))[:k]]
    assert len(first_k_individuals) == k

    # Recenter the best.
    middle = np.array(sum(p[0] for p in first_k_individuals) / k)
    normalization = 1e-15 + np.sqrt(np.sum((first_k_individuals[-1][0]-first_k_individuals[0][0])**2))
    y= [archive[c[0]].get_estimation("pessimistic") for c in first_k_individuals]
    X = np.asarray([(c[0] - middle) / normalization for c in first_k_individuals]) 

    # We need SKLearn.
    from sklearn.linear_model import LinearRegression
    from sklearn.preprocessing import PolynomialFeatures
    polynomial_features = PolynomialFeatures(degree=2)
    X2 = polynomial_features.fit_transform(X)

    # Fit a linear model.
    model = LinearRegression()
    model.fit(X2, y)
    
    # Find the minimum of the quadratic model.
    optimizer = OnePlusOne(parametrization=dimension, budget=dimension*dimension+dimension+500)
    try:
        optimizer.minimize(lambda x: float(model.predict(polynomial_features.fit_transform(np.asarray([x])))))
    except ValueError:
        raise InfiniteMetaModelOptimum("Infinite meta-model optimum in learn_on_k_best.")

    minimum = optimizer.provide_recommendation().value
    if np.sum(minimum**2) > 1.:
        raise InfiniteMetaModelOptimum("huge meta-model optimum in learn_on_k_best.")
    return middle + normalization * minimum


@registry.register
class ParaPortfolio(Portfolio):
    """Passive portfolio of CMA, 2-pt DE, PSO, SQP and Scr-Hammersley."""

    def __init__(self, parametrization: IntOrParameter, budget: Optional[int] = None, num_workers: int = 1) -> None:
        super().__init__(parametrization, budget=budget, num_workers=num_workers)
        assert budget is not None

        def intshare(n: int, m: int) -> Tuple[int, ...]:
            x = [n // m] * m
            i = 0
            while sum(x) < n:
                x[i] += 1
                i += 1
            return tuple(x)

        nw1, nw2, nw3, nw4 = intshare(num_workers - 1, 4)
        self.which_optim = [0] * nw1 + [1] * nw2 + [2] * nw3 + [3] + [4] * nw4
        assert len(self.which_optim) == num_workers
        # b1, b2, b3, b4, b5 = intshare(budget, 5)
        self.optims: List[base.Optimizer] = [
            CMA(self.parametrization, num_workers=nw1),  # share parametrization and its rng
            TwoPointsDE(self.parametrization, num_workers=nw2),  # noqa: F405
            PSO(self.parametrization, num_workers=nw3),
            SQP(self.parametrization, 1),  # noqa: F405
            ScrHammersleySearch(self.parametrization, budget=(budget // len(self.which_optim)) * nw4),  # noqa: F405
        ]

    def _internal_ask_candidate(self) -> p.Parameter:
        optim_index = self.which_optim[self._num_ask % len(self.which_optim)]
        candidate = self.optims[optim_index].ask()
        candidate._meta["optim_index"] = optim_index
        return candidate


@registry.register
class SQPCMA(ParaPortfolio):
    """Passive portfolio of CMA and many SQP."""

    def __init__(self, parametrization: IntOrParameter, budget: Optional[int] = None, num_workers: int = 1) -> None:
        super().__init__(parametrization, budget=budget, num_workers=num_workers)
        assert budget is not None
        nw = num_workers // 2
        self.which_optim = [0] * nw
        for i in range(num_workers - nw):
            self.which_optim += [i + 1]
        assert len(self.which_optim) == num_workers
        # b1, b2, b3, b4, b5 = intshare(budget, 5)
        self.optims = [CMA(self.parametrization, num_workers=nw)]  # share parametrization and its rng
        for i in range(num_workers - nw):
            self.optims += [SQP(self.parametrization, 1)]  # noqa: F405
            if i > 0:
                self.optims[-1].initial_guess = self._rng.normal(0, 1, self.dimension)  # type: ignore


@registry.register
class ASCMADEthird(Portfolio):
    """Algorithm selection, with CMA and Lhs-DE. Active selection at 1/3."""

    def __init__(self, parametrization: IntOrParameter, budget: Optional[int] = None, num_workers: int = 1) -> None:
        super().__init__(parametrization, budget=budget, num_workers=num_workers)
        assert budget is not None
        self.optims = [
            CMA(self.parametrization, budget=None, num_workers=num_workers),  # share parametrization and its rng
            LhsDE(self.parametrization, budget=None, num_workers=num_workers),
        ]  # noqa: F405
        self.budget_before_choosing = budget // 3
        self.best_optim = -1

    def _internal_ask_candidate(self) -> p.Parameter:
        if self.budget_before_choosing > 0:
            self.budget_before_choosing -= 1
            optim_index = self._num_ask % len(self.optims)
        else:
            if self.best_optim is None:
                best_value = float("inf")
                optim_index = -1
                for i, optim in enumerate(self.optims):
                    val = optim.current_bests["pessimistic"].get_estimation("pessimistic")
                    if not val > best_value:
                        optim_index = i
                        best_value = val
                self.best_optim = optim_index
            optim_index = self.best_optim
        candidate = self.optims[optim_index].ask()
        candidate._meta["optim_index"] = optim_index
        return candidate


@registry.register
class ASCMADEQRthird(ASCMADEthird):
    """Algorithm selection, with CMA, ScrHalton and Lhs-DE. Active selection at 1/3."""

    def __init__(self, parametrization: IntOrParameter, budget: Optional[int] = None, num_workers: int = 1) -> None:
        super().__init__(parametrization, budget=budget, num_workers=num_workers)
        self.optims = [
            CMA(self.parametrization, budget=None, num_workers=num_workers),
            LhsDE(self.parametrization, budget=None, num_workers=num_workers),  # noqa: F405
            ScrHaltonSearch(self.parametrization, budget=None, num_workers=num_workers),
        ]  # noqa: F405


@registry.register
class ASCMA2PDEthird(ASCMADEQRthird):
    """Algorithm selection, with CMA and 2pt-DE. Active selection at 1/3."""

    def __init__(self, parametrization: IntOrParameter, budget: Optional[int] = None, num_workers: int = 1) -> None:
        super().__init__(parametrization, budget=budget, num_workers=num_workers)
        self.optims = [
            CMA(self.parametrization, budget=None, num_workers=num_workers),
            TwoPointsDE(self.parametrization, budget=None, num_workers=num_workers),
        ]  # noqa: F405


@registry.register
class CMandAS2(ASCMADEthird):
    """Competence map, with algorithm selection in one of the cases (3 CMAs)."""

    def __init__(self, parametrization: IntOrParameter, budget: Optional[int] = None, num_workers: int = 1) -> None:
        super().__init__(parametrization, budget=budget, num_workers=num_workers)
        self.optims = [TwoPointsDE(self.parametrization, budget=None, num_workers=num_workers)]  # noqa: F405
        assert budget is not None
        self.budget_before_choosing = 2 * budget
        if budget < 201:
            self.optims = [OnePlusOne(self.parametrization, budget=None, num_workers=num_workers)]
        if budget > 50 * self.dimension or num_workers < 30:
            self.optims = [
                CMA(self.parametrization, budget=None, num_workers=num_workers),  # share parametrization and its rng
                CMA(self.parametrization, budget=None, num_workers=num_workers),
                CMA(self.parametrization, budget=None, num_workers=num_workers),
            ]
            self.budget_before_choosing = budget // 10


@registry.register
class CMandAS3(ASCMADEthird):
    """Competence map, with algorithm selection in one of the cases (3 CMAs)."""

    def __init__(self, parametrization: IntOrParameter, budget: Optional[int] = None, num_workers: int = 1) -> None:
        super().__init__(parametrization, budget=budget, num_workers=num_workers)
        self.optims = [TwoPointsDE(self.parametrization, budget=None, num_workers=num_workers)]  # noqa: F405
        assert budget is not None
        self.budget_before_choosing = 2 * budget
        if budget < 201:
            self.optims = [OnePlusOne(self.parametrization, budget=None, num_workers=num_workers)]
        if budget > 50 * self.dimension or num_workers < 30:
            if num_workers == 1:
                self.optims = [
                    chainCMAPowell(self.parametrization, budget=None, num_workers=num_workers),  # share parametrization and its rng
                    chainCMAPowell(self.parametrization, budget=None, num_workers=num_workers),
                    chainCMAPowell(self.parametrization, budget=None, num_workers=num_workers),
                ]
            else:
                self.optims = [
                    CMA(self.parametrization, budget=None, num_workers=num_workers),  # share parametrization and its rng
                    CMA(self.parametrization, budget=None, num_workers=num_workers),
                    CMA(self.parametrization, budget=None, num_workers=num_workers),
                ]
            self.budget_before_choosing = budget // 10


@registry.register
class CMandAS(CMandAS2):
    """Competence map, with algorithm selection in one of the cases (2 CMAs)."""

    def __init__(self, parametrization: IntOrParameter, budget: Optional[int] = None, num_workers: int = 1) -> None:
        super().__init__(parametrization, budget=budget, num_workers=num_workers)
        self.optims = [TwoPointsDE(self.parametrization, budget=None, num_workers=num_workers)]  # noqa: F405
        assert budget is not None
        self.budget_before_choosing = 2 * budget
        if budget < 201:
            # share parametrization and its rng
            self.optims = [OnePlusOne(self.parametrization, budget=None, num_workers=num_workers)]
            self.budget_before_choosing = 2 * budget
        if budget > 50 * self.dimension or num_workers < 30:
            self.optims = [
                CMA(self.parametrization, budget=None, num_workers=num_workers),
                CMA(self.parametrization, budget=None, num_workers=num_workers),
            ]
            self.budget_before_choosing = budget // 3


@registry.register
class CM(CMandAS2):
    """Competence map, simplest."""

    def __init__(self, parametrization: IntOrParameter, budget: Optional[int] = None, num_workers: int = 1) -> None:
        super().__init__(parametrization, budget=budget, num_workers=num_workers)
        assert budget is not None
        # share parametrization and its random number generator between all underlying optimizers
        self.optims = [TwoPointsDE(self.parametrization, budget=None, num_workers=num_workers)]  # noqa: F405
        self.budget_before_choosing = 2 * budget
        if budget < 201:
            self.optims = [OnePlusOne(self.parametrization, budget=None, num_workers=num_workers)]
        if budget > 50 * self.dimension:
            self.optims = [CMA(self.parametrization, budget=None, num_workers=num_workers)]


@registry.register
class MultiCMA(CM):
    """Combining 3 CMAs. Exactly identical. Active selection at 1/10 of the budget."""

    def __init__(self, parametrization: IntOrParameter, budget: Optional[int] = None, num_workers: int = 1) -> None:
        super().__init__(parametrization, budget=budget, num_workers=num_workers)
        assert budget is not None
        self.optims = [
            CMA(self.parametrization, budget=None, num_workers=num_workers),  # share parametrization and its rng
            CMA(self.parametrization, budget=None, num_workers=num_workers),
            CMA(self.parametrization, budget=None, num_workers=num_workers),
        ]
        self.budget_before_choosing = budget // 10


@registry.register
class TripleCMA(CM):
    """Combining 3 CMAs. Exactly identical. Active selection at 1/3 of the budget."""

    def __init__(self, parametrization: IntOrParameter, budget: Optional[int] = None, num_workers: int = 1) -> None:
        super().__init__(parametrization, budget=budget, num_workers=num_workers)
        assert budget is not None
        self.optims = [
            CMA(self.parametrization, budget=None, num_workers=num_workers),  # share parametrization and its rng
            CMA(self.parametrization, budget=None, num_workers=num_workers),
            CMA(self.parametrization, budget=None, num_workers=num_workers),
        ]
        self.budget_before_choosing = budget // 3


@registry.register
class MultiScaleCMA(CM):
    """Combining 3 CMAs with different init scale. Active selection at 1/3 of the budget."""

    def __init__(self, parametrization: IntOrParameter, budget: Optional[int] = None, num_workers: int = 1) -> None:
        super().__init__(parametrization, budget=budget, num_workers=num_workers)
        self.optims = [
            CMA(self.parametrization, budget=None, num_workers=num_workers),  # share parametrization and its rng
            ParametrizedCMA(scale=1e-3)(self.parametrization, budget=None, num_workers=num_workers),
            ParametrizedCMA(scale=1e-6)(self.parametrization, budget=None, num_workers=num_workers),
        ]
        assert budget is not None
        self.budget_before_choosing = budget // 3


class _FakeFunction:
    """Simple function that returns the value which was registerd just before.
    This is a hack for BO.
    """

    def __init__(self) -> None:
        self._registered: List[Tuple[np.ndarray, float]] = []

    def register(self, x: np.ndarray, value: float) -> None:
        if self._registered:
            raise RuntimeError("Only one call can be registered at a time")
        self._registered.append((x, value))

    def __call__(self, **kwargs: float) -> float:
        if not self._registered:
            raise RuntimeError("Call must be registered first")
        x = [kwargs[f"x{i}"] for i in range(len(kwargs))]
        xr, value = self._registered[0]
        if not np.array_equal(x, xr):
            raise ValueError("Call does not match registered")
        self._registered.clear()
        return value


class _BO(base.Optimizer):

    def __init__(
        self,
        parametrization: IntOrParameter,
        budget: Optional[int] = None,
        num_workers: int = 1,
        *,
        initialization: Optional[str] = None,
        init_budget: Optional[int] = None,
        middle_point: bool = False,
        utility_kind: str = "ucb",  # bayes_opt default
        utility_kappa: float = 2.576,
        utility_xi: float = 0.0,
        gp_parameters: Optional[Dict[str, Any]] = None,
    ) -> None:
        super().__init__(parametrization, budget=budget, num_workers=num_workers)
        self._transform = transforms.ArctanBound(0, 1)
        self._bo: Optional[BayesianOptimization] = None
        self._fake_function = _FakeFunction()
        # configuration
        assert initialization is None or initialization in ["random", "Hammersley", "LHS"], f"Unknown init {initialization}"
        self.initialization = initialization
        self.init_budget = init_budget
        self.middle_point = middle_point
        self.utility_kind = utility_kind
        self.utility_kappa = utility_kappa
        self.utility_xi = utility_xi
        self.gp_parameters = {} if gp_parameters is None else gp_parameters
        if isinstance(parametrization, p.Parameter) and self.gp_parameters.get("alpha", 0) == 0:
            noisy = not parametrization.descriptors.deterministic
            cont = parametrization.descriptors.continuous
            if noisy or not cont:
                warnings.warn(
                    "Dis-continuous and noisy parametrization require gp_parameters['alpha'] > 0 "
                    "(for your parametrization, continuity={cont} and noisy={noisy}).\n"
                    "Find more information on BayesianOptimization's github.\n"
                    "You should then create a new instance of optimizerlib.ParametrizedBO with appropriate parametrization.",
                    InefficientSettingsWarning,
                )

    @property
    def bo(self) -> BayesianOptimization:
        if self._bo is None:
            bounds = {f"x{i}": (0.0, 1.0) for i in range(self.dimension)}
            self._bo = BayesianOptimization(self._fake_function, bounds, random_state=self._rng)
            if self.gp_parameters is not None:
                self._bo.set_gp_params(**self.gp_parameters)
            # init
            init = self.initialization
            if self.middle_point:
                self._bo.probe([0.5] * self.dimension, lazy=True)
            elif init is None:
                self._bo._queue.add(self._bo._space.random_sample())
            if init is not None:
                init_budget = int(np.sqrt(self.budget) if self.init_budget is None else self.init_budget)
                init_budget -= self.middle_point
                if init_budget > 0:
                    sampler = {"Hammersley": sequences.HammersleySampler, "LHS": sequences.LHSSampler, "random": sequences.RandomSampler}[
                        init
                    ](self.dimension, budget=init_budget, scrambling=(init == "Hammersley"), random_state=self._rng)
                    for point in sampler:
                        self._bo.probe(point, lazy=True)
        return self._bo

    def _internal_ask_candidate(self) -> p.Parameter:
        util = UtilityFunction(kind=self.utility_kind, kappa=self.utility_kappa, xi=self.utility_xi)
        try:
            x_probe = next(self.bo._queue)
        except StopIteration:
            x_probe = self.bo.suggest(util)  # this is time consuming
            x_probe = [x_probe[f"x{i}"] for i in range(len(x_probe))]
        data = self._transform.backward(np.array(x_probe, copy=False))
        candidate = self.parametrization.spawn_child().set_standardized_data(data)
        candidate._meta["x_probe"] = x_probe
        return candidate

    def _internal_tell_candidate(self, candidate: p.Parameter, value: float) -> None:
        if "x_probe" in candidate._meta:
            y = candidate._meta["x_probe"]
        else:
            data = candidate.get_standardized_data(reference=self.parametrization)
            y = self._transform.forward(data)  # tell not asked
        self._fake_function.register(y, -value)  # minimizing
        self.bo.probe(y, lazy=False)
        # for some unknown reasons, BO wants to evaluate twice the same point,
        # but since it keeps a cache of the values, the registered value is not used
        # so we should clean the "fake" function
        self._fake_function._registered.clear()

    def _internal_provide_recommendation(self) -> tp.Optional[ArrayLike]:
        if self.archive:
            return self._transform.backward(np.array([self.bo.max["params"][f"x{i}"] for i in range(self.dimension)]))
        else:
            return None


class ParametrizedBO(base.ConfiguredOptimizer):
    """Bayesian optimization

    Parameters
    ----------
    initialization: str
        Initialization algorithms (None, "Hammersley", "random" or "LHS")
    init_budget: int or None
        Number of initialization algorithm steps
    middle_point: bool
        whether to sample the 0 point first
    utility_kind: str
        Type of utility function to use among "ucb", "ei" and "poi"
    utility_kappa: float
        Kappa parameter for the utility function
    utility_xi: float
        Xi parameter for the utility function
    gp_parameters: dict
        dictionnary of parameters for the gaussian process
    """

    no_parallelization = True

    # pylint: disable=unused-argument
    def __init__(
        self,
        *,
        initialization: Optional[str] = None,
        init_budget: Optional[int] = None,
        middle_point: bool = False,
        utility_kind: str = "ucb",  # bayes_opt default
        utility_kappa: float = 2.576,
        utility_xi: float = 0.0,
        gp_parameters: Optional[Dict[str, Any]] = None,
    ) -> None:
        super().__init__(_BO, locals())


BO = ParametrizedBO().set_name("BO", register=True)


class _Chain(base.Optimizer):

    def __init__(
        self,
        parametrization: IntOrParameter,
        budget: Optional[int] = None,
        num_workers: int = 1,
        *,
        optimizers: tp.Sequence[tp.Union[base.ConfiguredOptimizer, tp.Type[base.Optimizer]]] = [LHSSearch, DE],
        budgets: tp.Sequence[tp.Union[str, int]] = (10,),
    ) -> None:
        super().__init__(parametrization, budget=budget, num_workers=num_workers)
        # delayed initialization
        # Either we have the budget for each algorithm, or the last algorithm uses the rest of the budget, so:
        self.optimizers: tp.List[base.Optimizer] = []
        converter = {"num_workers": self.num_workers, "dimension": self.dimension,
                     "half": self.budget // 2 if self.budget else self.num_workers,
                     "sqrt": int(np.sqrt(self.budget)) if self.budget else self.num_workers}
        self.budgets = [converter[b] if isinstance(b, str) else b for b in budgets]
        last_budget = None if self.budget is None else self.budget - sum(self.budgets)
        assert len(optimizers) == len(self.budgets) + 1
        assert all(x in ("half", "dimension", "num_workers", "sqrt") or x > 0 for x in self.budgets)
        for opt, optbudget in zip(optimizers, self.budgets + [last_budget]):  # type: ignore
            self.optimizers.append(opt(self.parametrization, budget=optbudget, num_workers=self.num_workers))

    def _internal_ask_candidate(self) -> p.Parameter:
        # Which algorithm are we playing with ?
        sum_budget = 0.0
        opt = self.optimizers[0]
        for opt in self.optimizers:
            sum_budget += float("inf") if opt.budget is None else opt.budget
            if self.num_ask < sum_budget:
                break
        # if we are over budget, then use the last one...
        return opt.ask()

    def _internal_tell_candidate(self, candidate: p.Parameter, value: float) -> None:
        # Let us inform all concerned algorithms
        sum_budget = 0.0
        for opt in self.optimizers:
            sum_budget += float("inf") if opt.budget is None else opt.budget
            if self.num_tell < sum_budget:
                opt.tell(candidate, value)


class Chaining(base.ConfiguredOptimizer):
    """
    A chaining consists in running algorithm 1 during T1, then algorithm 2 during T2, then algorithm 3 during T3, etc.
    Each algorithm is fed with what happened before it.

    Parameters
    ----------
    optimizers: list of Optimizer classes
        the sequence of optimizers to use
    budgets: list of int
        the corresponding budgets for each optimizer but the last one

    """

    # pylint: disable=unused-argument
    def __init__(
        self,
        optimizers: tp.Sequence[tp.Union[base.ConfiguredOptimizer, tp.Type[base.Optimizer]]],
        budgets: tp.Sequence[tp.Union[str, int]]
    ) -> None:
        super().__init__(_Chain, locals())


chainCMAPowell = Chaining([CMA, Powell], ["half"]).set_name("chainCMAPowell", register=True)
chainCMAPowell.no_parallelization = True


@registry.register
class cGA(base.Optimizer):
    """
    Implementation of the discrete cGA algorithm

    https://pdfs.semanticscholar.org/4b0b/5733894ffc0b2968ddaab15d61751b87847a.pdf
    """

    # pylint: disable=too-many-instance-attributes

    def __init__(
        self,
        parametrization: IntOrParameter,
        budget: Optional[int] = None,
        num_workers: int = 1,
        arity: Optional[int] = None
    ) -> None:
        super().__init__(parametrization, budget=budget, num_workers=num_workers)
        if arity is None:
            arity = len(parametrization.possibilities) if hasattr(parametrization, "possibilities") else 2  # type: ignore
        self._arity = arity
        self._penalize_cheap_violations = False  # Not sure this is the optimal decision.
        # self.p[i][j] is the probability that the ith variable has value 0<=j< arity.
        self.p: np.ndarray = np.ones((self.dimension, arity)) / arity
        # Probability increments are of order 1./self.llambda
        # and lower bounded by something of order 1./self.llambda.
        self.llambda = max(num_workers, 40)  # FIXME: no good heuristic ?
        # CGA generates a candidate, then a second candidate;
        # then updates depending on the comparison with the first one. We therefore have to store the previous candidate.
        self._previous_value_candidate: Optional[Tuple[float, np.ndarray]] = None

    def _internal_ask_candidate(self) -> p.Parameter:
        # Multinomial.
        values: List[int] = [sum(self._rng.uniform() > cum_proba) for cum_proba in np.cumsum(self.p, axis=1)]
        data = discretization.noisy_inverse_threshold_discretization(values, arity=self._arity, gen=self._rng)
        return self.parametrization.spawn_child().set_standardized_data(data)

    def _internal_tell_candidate(self, candidate: p.Parameter, value: float) -> None:
        data = candidate.get_standardized_data(reference=self.parametrization)
        if self._previous_value_candidate is None:
            self._previous_value_candidate = (value, data)
        else:
            winner, loser = self._previous_value_candidate[1], data
            if self._previous_value_candidate[0] > value:
                winner, loser = loser, winner
            winner_data = discretization.threshold_discretization(np.asarray(winner.data), arity=self._arity)
            loser_data = discretization.threshold_discretization(np.asarray(loser.data), arity=self._arity)
            for i, _ in enumerate(winner_data):
                if winner_data[i] != loser_data[i]:
                    self.p[i][winner_data[i]] += 1. / self.llambda
                    self.p[i][loser_data[i]] -= 1. / self.llambda
                    for j in range(len(self.p[i])):
                        self.p[i][j] = max(self.p[i][j], 1. / self.llambda)
                    self.p[i] /= sum(self.p[i])
            self._previous_value_candidate = None


# Discussions with Jialin Liu and Fabien Teytaud helped the following development.
# This includes discussion at Dagstuhl's 2019 seminars on randomized search heuristics and computational intelligence in games.
@registry.register
class NGO(base.Optimizer):
    """Nevergrad optimizer by competence map."""
    one_shot = True

    # pylint: disable=too-many-branches
    def __init__(self, parametrization: IntOrParameter, budget: Optional[int] = None, num_workers: int = 1) -> None:
        super().__init__(parametrization, budget=budget, num_workers=num_workers)
        assert budget is not None
        descr = self.parametrization.descriptors
        self.has_noise = not (descr.deterministic and descr.deterministic_function)
        self.fully_continuous = descr.continuous
        all_params = paramhelpers.flatten_parameter(self.parametrization)
        self.has_discrete_not_softmax = any(isinstance(x, p.TransitionChoice) for x in all_params.values())
        # pylint: disable=too-many-nested-blocks
        if self.has_noise and self.has_discrete_not_softmax:
            # noise and discrete: let us merge evolution and bandits.
            if self.dimension < 60:
                self.optim: base.Optimizer = DoubleFastGADiscreteOnePlusOne(self.parametrization, budget, num_workers)
            else:
                self.optim = CMA(self.parametrization, budget, num_workers)
        else:
            if self.has_noise and self.fully_continuous:
                # This is the real of population control. FIXME: should we pair with a bandit ?
                self.optim = TBPSA(self.parametrization, budget, num_workers)
            else:
                if self.has_discrete_not_softmax or not self.parametrization.descriptors.metrizable or not self.fully_continuous:
                    self.optim = DoubleFastGADiscreteOnePlusOne(self.parametrization, budget, num_workers)
                else:
                    if num_workers > budget / 5:
                        if num_workers > budget / 2. or budget < self.dimension:
                            self.optim = MetaRecentering(self.parametrization, budget, num_workers)  # noqa: F405
                        else:
                            self.optim = NaiveTBPSA(self.parametrization, budget, num_workers)  # noqa: F405
                    else:
                        # Possibly a good idea to go memetic for large budget, but something goes wrong for the moment.
                        if num_workers == 1 and budget > 6000 and self.dimension > 7:  # Let us go memetic.
                            self.optim = chainCMAPowell(self.parametrization, budget, num_workers)  # noqa: F405
                        else:
                            if num_workers == 1 and budget < self.dimension * 30:
                                if self.dimension > 30:  # One plus one so good in large ratio "dimension / budget".
                                    self.optim = OnePlusOne(self.parametrization, budget, num_workers)  # noqa: F405
                                else:
                                    self.optim = Cobyla(self.parametrization, budget, num_workers)  # noqa: F405
                            else:
                                if self.dimension > 2000:  # DE is great in such a case (?).
                                    self.optim = DE(self.parametrization, budget, num_workers)  # noqa: F405
                                else:
                                    self.optim = CMA(self.parametrization, budget, num_workers)  # noqa: F405

    def _internal_ask_candidate(self) -> p.Parameter:
        return self.optim.ask()

    def _internal_tell_candidate(self, candidate: p.Parameter, value: float) -> None:
        self.optim.tell(candidate, value)

    def recommend(self) -> p.Parameter:
        return self.optim.recommend()

    def _internal_tell_not_asked(self, candidate: p.Parameter, value: float) -> None:
        raise base.TellNotAskedNotSupportedError


class _EMNA(base.Optimizer):
    """Simple Estimation of Multivariate Normal Algorithm (EMNA).
    """

    # pylint: disable=too-many-instance-attributes

    def __init__(
            self,
            parametrization: IntOrParameter,
            budget: Optional[int] = None,
            num_workers: int = 1,
            isotropic: bool = True,
            naive: bool = True,
            population_size_adaptation: bool = False,
            initial_popsize: tp.Optional[int] = None,
    ) -> None:
        super().__init__(parametrization, budget=budget, num_workers=num_workers)
        self.isotropic: bool = isotropic
        self.naive: bool = naive
        self.population_size_adaptation = population_size_adaptation
        self.min_coef_parallel_context: int = 8
        # Sigma initialization
        self.sigma: tp.Union[float, np.ndarray]
        if initial_popsize is None:
            initial_popsize = self.dimension
        if self.isotropic:
            self.sigma = 1.0
        else:
            self.sigma = np.ones(self.dimension)
        # population size and parent size initializations
        self.popsize = _PopulationSizeController(
            llambda=4 * initial_popsize,
            mu=initial_popsize,
            dimension=self.dimension,
            num_workers=num_workers
        )
        if not self.population_size_adaptation:
            self.popsize.mu = max(16, self.dimension)
            self.popsize.llambda = 4 * self.popsize.mu
            self.popsize.llambda = max(self.popsize.llambda, num_workers)
            if budget is not None and self.popsize.llambda > budget:
                self.popsize.llambda = budget
                self.popsize.mu = self.popsize.llambda // 4
                warnings.warn("Budget may be too small in front of the dimension for EMNA", base.InefficientSettingsWarning)
        self.current_center: np.ndarray = np.zeros(self.dimension)
        # population
        self.parents: List[p.Parameter] = [self.parametrization]
        self.children: List[p.Parameter] = []

    def recommend(self) -> p.Parameter:
        if self.naive:
            return self.current_bests["optimistic"].parameter
        else:
            # This is NOT the naive version. We deal with noise.
            return self.parametrization.spawn_child().set_standardized_data(self.current_center, deterministic=True)

    def _internal_ask_candidate(self) -> p.Parameter:
        sigma_tmp = self.sigma
        if self.population_size_adaptation and self.popsize.llambda < self.min_coef_parallel_context * self.dimension:
            sigma_tmp = self.sigma * np.exp(self._rng.normal(0, 1) / np.sqrt(self.dimension))
        individual = self.current_center + sigma_tmp * self._rng.normal(0, 1, self.dimension)
        parent = self.parents[self.num_ask % len(self.parents)]
        candidate = parent.spawn_child().set_standardized_data(individual, reference=self.parametrization)
        if parent is self.parametrization:
            candidate.heritage["lineage"] = candidate.uid
        candidate._meta["sigma"] = sigma_tmp
        return candidate

    def _internal_tell_candidate(self, candidate: p.Parameter, value: float) -> None:
        candidate._meta["loss"] = value
        if self.population_size_adaptation:
            self.popsize.add_value(value)
        self.children.append(candidate)
        if len(self.children) >= self.popsize.llambda:
            # Sorting the population.
            self.children.sort(key=lambda c: c._meta["loss"])
            # Computing the new parent.
            self.parents = self.children[: self.popsize.mu]
            self.children = []
            self.current_center = sum(c.get_standardized_data(reference=self.parametrization)  # type: ignore
                                      for c in self.parents) / self.popsize.mu
            if self.population_size_adaptation:
                if self.popsize.llambda < self.min_coef_parallel_context * self.dimension:  # Population size not large enough for emna
                    self.sigma = np.exp(np.sum(np.log([c._meta["sigma"] for c in self.parents]),
                                               axis=0 if self.isotropic else None) / self.popsize.mu)
                else:
                    stdd = [(self.parents[i].get_standardized_data(reference=self.parametrization) -
                             self.current_center)**2 for i in range(self.popsize.mu)]
                    self.sigma = np.sqrt(np.sum(stdd) / (self.popsize.mu * (self.dimension if self.isotropic else 1)))
            else:
                # EMNA update
                stdd = [(self.parents[i].get_standardized_data(reference=self.parametrization) -
                         self.current_center)**2 for i in range(self.popsize.mu)]
                self.sigma = np.sqrt(np.sum(stdd, axis=0 if self.isotropic else None) /
                                     (self.popsize.mu * (self.dimension if self.isotropic else 1)))

            if self.num_workers / self.dimension > 32:  # faster decrease of sigma if large parallel context
                imp = max(1, (np.log(self.popsize.llambda) / 2)**(1 / self.dimension))
                self.sigma /= imp

    def _internal_tell_not_asked(self, candidate: p.Parameter, value: float) -> None:
        raise base.TellNotAskedNotSupportedError


class EMNA(base.ConfiguredOptimizer):
    """ Estimation of Multivariate Normal Algorithm
    This algorithm is quite efficient in a parallel context, i.e. when
    the population size is large.

    Parameters
    ----------
    isotropic: bool
        isotropic version on EMNA if True, i.e. we have an
        identity matrix for the Gaussian, else  we here consider the separable
        version, meaning we have a diagonal matrix for the Gaussian (anisotropic)
    naive: bool
        set to False for noisy problem, so that the best points will be an
        average of the final population.
    population_size_adaptation: bool
        population size automatically adapts to the landscape
    initial_popsize: Optional[int]
        initial (and minimal) population size (default: 4 x dimension)
    """

    # pylint: disable=unused-argument
    def __init__(
        self,
        *,
        isotropic: bool = True,
        naive: bool = True,
        population_size_adaptation: bool = False,
        initial_popsize: tp.Optional[int] = None,
    ) -> None:
        super().__init__(_EMNA, locals())


NaiveIsoEMNA = EMNA().set_name("NaiveIsoEMNA", register=True)


@registry.register
class Shiwa(NGO):
    """Nevergrad optimizer by competence map. You might modify this one for designing youe own competence map."""

    def __init__(self, parametrization: IntOrParameter, budget: Optional[int] = None, num_workers: int = 1) -> None:
        super().__init__(parametrization, budget=budget, num_workers=num_workers)
        assert budget is not None
        if self.has_noise and (self.has_discrete_not_softmax or not self.parametrization.descriptors.metrizable):
            self.optim = RecombiningPortfolioOptimisticNoisyDiscreteOnePlusOne(self.parametrization, budget, num_workers)
        else:
            if not self.parametrization.descriptors.metrizable:
                if self.dimension < 60:
                    self.optim = NGO(self.parametrization, budget, num_workers)
                else:
                    self.optim = CMA(self.parametrization, budget, num_workers)
            else:
<<<<<<< HEAD
                self.optims = [NGO(self.parametrization, budget, num_workers)]


@registry.register
class MetaModel(base.Optimizer):
    """Adding a metamodel into CMA."""

    def __init__(self, parametrization: IntOrParameter, budget: Optional[int] = None, num_workers: int = 1,
                       multivariate_optimizer: base.ConfiguredOptimizer = CMA) -> None:
        super().__init__(parametrization, budget=budget, num_workers=num_workers)
        assert budget is not None
        self._optim = multivariate_optimizer(self.parametrization, budget, num_workers)  # share parametrization and its rng
        
    def _internal_ask_candidate(self) -> p.Parameter:
        # We request a bit more points than what is really necessary for our dimensionality (+dimension).
        if (self._num_ask % max(self.num_workers, self.dimension) == 0 and
                len(self.archive) >= (self.dimension*(self.dimension-1))/2 + 2*self.dimension + 1):
            try:
                data = learn_on_k_best(self.archive, int((self.dimension*(self.dimension-1))/2 + 2*self.dimension + 1))
                candidate = self.parametrization.spawn_child().set_standardized_data(data)
            except InfiniteMetaModelOptimum:  # The optimum is at infinity. Shit happens.
                candidate = self._optim.ask()
        else:
            candidate = self._optim.ask()
        return candidate

    def _internal_tell_candidate(self, candidate: p.Parameter, value: float) -> None:
        self._optim.tell(candidate, value)
=======
                self.optim = NGO(self.parametrization, budget, num_workers)
>>>>>>> aace8d90
<|MERGE_RESOLUTION|>--- conflicted
+++ resolved
@@ -1710,8 +1710,7 @@
                 else:
                     self.optim = CMA(self.parametrization, budget, num_workers)
             else:
-<<<<<<< HEAD
-                self.optims = [NGO(self.parametrization, budget, num_workers)]
+                self.optim = NGO(self.parametrization, budget, num_workers)
 
 
 @registry.register
@@ -1739,6 +1738,3 @@
 
     def _internal_tell_candidate(self, candidate: p.Parameter, value: float) -> None:
         self._optim.tell(candidate, value)
-=======
-                self.optim = NGO(self.parametrization, budget, num_workers)
->>>>>>> aace8d90

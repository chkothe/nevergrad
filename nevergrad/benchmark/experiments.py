--- conflicted
+++ resolved
@@ -205,11 +205,7 @@
     optims = ["DiscreteOnePlusOne", "Shiwa", "CMA", "PSO", "TwoPointsDE", "DE", "OnePlusOne",
               "AdaptiveDiscreteOnePlusOne",
               "CMandAS2", "PortfolioDiscreteOnePlusOne", "DoubleFastGADiscreteOnePlusOne", "MultiDiscrete",
-<<<<<<< HEAD
-              "DiscreteBSOOnePlusOne", "AnisotropicAdaptiveDiscreteOnePlusOne"]
-=======
-              "DiscreteBSOOnePlusOne", "DiscreteLenglerOnePlusOne"]
->>>>>>> 74cc176c
+              "DiscreteBSOOnePlusOne", "AnisotropicAdaptiveDiscreteOnePlusOne", "DiscreteLenglerOnePlusOne"]
 
     if default_optims is not None:
         optims = default_optims
@@ -243,12 +239,9 @@
 def sequential_instrum_discrete(seed: tp.Optional[int] = None) -> tp.Iterator[Experiment]:
     """Sequential counterpart of instrum_discrete."""
     # Discrete, unordered.
-<<<<<<< HEAD
-    optims = ["DiscreteOnePlusOne", "DiscreteDoerrOnePlusOne", "AnisotropicAdaptiveDiscreteOnePlusOne",
-=======
     optims = ["DiscreteOnePlusOne", "DiscreteDoerrOnePlusOne", "DiscreteLenglerOnePlusOne", "FastGADiscreteOnePlusOne",
->>>>>>> 74cc176c
-              "DiscreteBSOOnePlusOne", "PortfolioDiscreteOnePlusOne", "DoubleFastGADiscreteOnePlusOne"]
+              "DiscreteBSOOnePlusOne", "PortfolioDiscreteOnePlusOne", "DoubleFastGADiscreteOnePlusOne",
+              "AnisotropicAdaptiveDiscreteOnePlusOne"]
 
     seedg = create_seed_generator(seed)
     for nv in [10, 50, 200, 1000, 5000]:

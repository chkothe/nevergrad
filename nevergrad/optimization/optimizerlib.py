--- conflicted
+++ resolved
@@ -149,14 +149,10 @@
                 intensity: int = int(self.dimension - self._num_ask * self.dimension / self.budget)
                 if intensity < 1:
                     intensity = 1
-<<<<<<< HEAD
-                data = mutator.portfolio_discrete_mutation(pessimistic_data, intensity)
+                data = mutator.portfolio_discrete_mutation(pessimistic_data, intensity=intensity, arity=self.arity_for_discrete_mutation)
             elif mutation == "coordinatewiseadaptive":
                 self._modified_variables = np.array([True] * self.dimension)
                 data = mutator.coordinatewise_mutation(pessimistic_data, self._velocity, self._modified_variables, self._arity)
-=======
-                data = mutator.portfolio_discrete_mutation(pessimistic_data, intensity=intensity, arity=self.arity_for_discrete_mutation)
->>>>>>> bcf82bd1
             elif mutation == "doerr":
                 # Selection, either random, or greedy, or a mutation rate.
                 assert self._doerr_index == -1, "We should have used this index in tell."

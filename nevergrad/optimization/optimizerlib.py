--- conflicted
+++ resolved
@@ -1737,8 +1737,4 @@
         return candidate
 
     def _internal_tell_candidate(self, candidate: p.Parameter, value: float) -> None:
-<<<<<<< HEAD
         self._optim.tell(candidate, value)
-=======
-        self._optim.tell(candidate, value)
->>>>>>> af9c7626

--- conflicted
+++ resolved
@@ -78,13 +78,8 @@
                 assert isinstance(noise_handling, tuple), "noise_handling must be a string or  a tuple of type (strategy, factor)"
                 assert noise_handling[1] > 0.0, "the factor must be a float greater than 0"
                 assert noise_handling[0] in ["random", "optimistic"], f"Unkwnown noise handling: '{noise_handling}'"
-<<<<<<< HEAD
         assert mutation in ["gaussian", "cauchy", "discrete", "fastga", "doublefastga", "adaptive", "coordinatewiseadaptive",
-                            "portfolio", "discreteBSO", "doerr"], f"Unkwnown mutation: '{mutation}'"
-=======
-        assert mutation in ["gaussian", "cauchy", "discrete", "fastga", "doublefastga", "adaptive",
                             "portfolio", "discreteBSO", "lengler", "doerr"], f"Unkwnown mutation: '{mutation}'"
->>>>>>> 74cc176c
         if mutation == "adaptive":
             self._adaptive_mr = 0.5
         if mutation == "coordinatewiseadaptive":
@@ -164,16 +159,13 @@
                 if intensity < 1:
                     intensity = 1
                 data = mutator.portfolio_discrete_mutation(pessimistic_data, intensity=intensity, arity=self.arity_for_discrete_mutation)
-<<<<<<< HEAD
             elif mutation == "coordinatewiseadaptive":
                 self._modified_variables = np.array([True] * self.dimension)
                 data = mutator.coordinatewise_mutation(pessimistic_data, self._velocity, self._modified_variables, self._arity)
-=======
             elif mutation == "lengler":
                 alpha = 1.54468
                 intensity = int(max(1, self.dimension * (alpha * np.log(self.num_ask) / self.num_ask)))
                 data = mutator.portfolio_discrete_mutation(pessimistic_data, intensity=intensity, arity=self.arity_for_discrete_mutation)
->>>>>>> 74cc176c
             elif mutation == "doerr":
                 # Selection, either random, or greedy, or a mutation rate.
                 assert self._doerr_index == -1, "We should have used this index in tell."

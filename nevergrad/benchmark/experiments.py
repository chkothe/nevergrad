# Copyright (c) Facebook, Inc. and its affiliates. All Rights Reserved.
#
# This source code is licensed under the MIT license found in the
# LICENSE file in the root directory of this source tree.

import os
import warnings
import typing as tp
import itertools
import numpy as np
import nevergrad as ng
import nevergrad.functions.corefuncs as corefuncs
from nevergrad.functions import base as fbase
from nevergrad.functions import ExperimentFunction
from nevergrad.functions import ArtificialFunction
from nevergrad.functions import FarOptimumFunction
from nevergrad.functions import PBT
from nevergrad.functions.ml import MLTuning
from nevergrad.functions import mlda as _mlda
from nevergrad.functions.photonics import Photonics
from nevergrad.functions.arcoating import ARCoating
from nevergrad.functions import images as imagesxp
from nevergrad.functions.powersystems import PowerSystem
from nevergrad.functions.stsp import STSP
from nevergrad.functions.rocket import Rocket
from nevergrad.functions.gym import GymMulti
from nevergrad.functions.gym import CompilerGym
from nevergrad.functions.mixsimulator import OptimizeMix
from nevergrad.functions.unitcommitment import UnitCommitmentProblem
from nevergrad.functions import control
from nevergrad.functions import rl
from nevergrad.functions.games import game
from nevergrad.functions.causaldiscovery import CausalDiscovery
from nevergrad.functions import iohprofiler
from nevergrad.functions import helpers
from .xpbase import Experiment as Experiment
from .xpbase import create_seed_generator
from .xpbase import registry as registry  # noqa
from .optgroups import get_optimizers

# register all frozen experiments
from . import frozenexperiments  # noqa # pylint: disable=unused-import

# pylint: disable=stop-iteration-return, too-many-nested-blocks, too-many-locals


def skip_ci(*, reason: str) -> None:
    """Only use this if there is a good reason for not testing the xp,
    such as very slow for instance (>1min) with no way to make it faster.
    This is dangereous because it won't test reproducibility and the experiment
    may therefore be corrupted with no way to notice it automatically.
    """
    if os.environ.get("NEVERGRAD_PYTEST", False):  # break here for tests
        raise fbase.UnsupportedExperiment("Skipping CI: " + reason)


class _Constraint:
    def __init__(self, name: str, as_bool: bool) -> None:
        self.name = name
        self.as_bool = as_bool

    def __call__(self, data: np.ndarray) -> tp.Union[bool, float]:
        if not isinstance(data, np.ndarray):
            raise ValueError(f"Unexpected inputs as np.ndarray, got {data}")
        if self.name == "sum":
            value = float(np.sum(data))
        elif self.name == "diff":
            value = float(np.sum(data[::2]) - np.sum(data[1::2]))
        elif self.name == "second_diff":
            value = float(2 * np.sum(data[1::2]) - 3 * np.sum(data[::2]))
        elif self.name == "ball":
            # Most points violate the constraint.
            value = float(np.sum(np.square(data)) - len(data) - np.sqrt(len(data)))
        else:
            raise NotImplementedError(f"Unknown function {self.name}")
        return value > 0 if self.as_bool else value


def keras_tuning(
    seed: tp.Optional[int] = None, overfitter: bool = False, seq: bool = False
) -> tp.Iterator[Experiment]:
    """Machine learning hyperparameter tuning experiment. Based on scikit models."""
    seedg = create_seed_generator(seed)
    # Continuous case,

    # First, a few functions with constraints.
    optims: tp.List[str] = ["PSO", "OnePlusOne"] + get_optimizers("basics", seed=next(seedg))  # type: ignore
    datasets = ["kerasBoston", "diabetes", "auto-mpg", "red-wine", "white-wine"]
    for dimension in [None]:
        for dataset in datasets:
            function = MLTuning(
                regressor="keras_dense_nn", data_dimension=dimension, dataset=dataset, overfitter=overfitter
            )
            for budget in [50, 150, 500]:
                for num_workers in (
                    [1, budget // 4] if seq else [budget]
                ):  # Seq for sequential optimization experiments.
                    for optim in optims:
                        xp = Experiment(
                            function, optim, num_workers=num_workers, budget=budget, seed=next(seedg)
                        )
                        skip_ci(reason="too slow")
                        if not xp.is_incoherent:
                            yield xp


def mltuning(
    seed: tp.Optional[int] = None, overfitter: bool = False, seq: bool = False
) -> tp.Iterator[Experiment]:
    """Machine learning hyperparameter tuning experiment. Based on scikit models."""
    seedg = create_seed_generator(seed)
    optims: tp.List[str] = get_optimizers("basics", seed=next(seedg))  # type: ignore

    for dimension in [None, 1, 2, 3]:
        if dimension is None:
            datasets = ["boston", "diabetes", "auto-mpg", "red-wine", "white-wine"]
        else:
            datasets = ["artificialcos", "artificial", "artificialsquare"]
        for regressor in ["mlp", "decision_tree", "decision_tree_depth"]:
            for dataset in datasets:
                function = MLTuning(
                    regressor=regressor, data_dimension=dimension, dataset=dataset, overfitter=overfitter
                )
                for budget in [50, 150, 500]:
                    # Seq for sequential optimization experiments.
                    parallelization = [1, budget // 4] if seq else [budget]
                    for num_workers in parallelization:

                        for optim in optims:
                            xp = Experiment(
                                function, optim, num_workers=num_workers, budget=budget, seed=next(seedg)
                            )
                            skip_ci(reason="too slow")
                            if not xp.is_incoherent:
                                yield xp


def naivemltuning(seed: tp.Optional[int] = None) -> tp.Iterator[Experiment]:
    """Counterpart of mltuning with overfitting of valid loss, i.e. train/valid/valid instead of train/valid/test."""
    return mltuning(seed, overfitter=True)


# We register only the sequential counterparts for the moment.
@registry.register
def seq_keras_tuning(seed: tp.Optional[int] = None) -> tp.Iterator[Experiment]:
    """Sequential counterpart of keras tuning."""
    return keras_tuning(seed, overfitter=False, seq=True)


# We register only the sequential counterparts for the moment.
@registry.register
def naive_seq_keras_tuning(seed: tp.Optional[int] = None) -> tp.Iterator[Experiment]:
    """Sequential counterpart of mltuning."""
    return keras_tuning(seed, overfitter=True, seq=True)


# We register only the sequential counterparts for the moment.
@registry.register
def seq_mltuning(seed: tp.Optional[int] = None) -> tp.Iterator[Experiment]:
    """Sequential counterpart of mltuning."""
    return mltuning(seed, overfitter=False, seq=True)


@registry.register
def naive_seq_mltuning(seed: tp.Optional[int] = None) -> tp.Iterator[Experiment]:
    """Sequential counterpart of mltuning with overfitting of valid loss, i.e. train/valid/valid instead of train/valid/test."""
    return mltuning(seed, overfitter=True, seq=True)


# pylint:disable=too-many-branches
@registry.register
def yawidebbob(seed: tp.Optional[int] = None) -> tp.Iterator[Experiment]:
    """Yet Another Wide Black-Box Optimization Benchmark.
    The goal is basically to have a very wide family of problems: continuous and discrete,
    noisy and noise-free, mono- and multi-objective,  constrained and not constrained, sequential
    and parallel.

    TODO(oteytaud): this requires a significant improvement, covering mixed problems and different types of constraints.
    """
    seedg = create_seed_generator(seed)
    # Continuous case

    # First, a few functions with constraints.
    functions = [
        ArtificialFunction(name, block_dimension=50, rotation=rotation, translation_factor=tf)
        for name in ["cigar", "ellipsoid"]
        for rotation in [True, False]
        for tf in [0.1, 10.0]
    ]
    for i, func in enumerate(functions):
        func.parametrization.register_cheap_constraint(_Constraint("sum", as_bool=i % 2 == 0))
    assert len(functions) == 8
    # Then, let us build a constraint-free case. We include the noisy case.
    names = ["hm", "rastrigin", "sphere", "doublelinearslope", "ellipsoid"]

    # names += ["deceptiveillcond", "deceptivemultimodal", "deceptivepath"]
    functions += [
        ArtificialFunction(
            name, block_dimension=d, rotation=rotation, noise_level=nl, split=split, translation_factor=tf
        )
        for name in names  # period 5
        for rotation in [True, False]  # period 2
        for nl in [0.0, 100.0]  # period 2
        for tf in [0.1, 10.0]
        for num_blocks in [1, 8]  # period 2
        for d in [5, 70, 10000]  # period 4
        for split in [True, False]  # period 2
    ][
        ::37
    ]  # 37 is coprime with all periods above so we sample correctly the possibilities.
    assert len(functions) < 30, str(len(functions))
    # This problem is intended as a stable basis forever.
    # The list of optimizers should contain only the basic for comparison and "baselines".
    optims: tp.List[str] = ["NGOpt10"] + get_optimizers("baselines", seed=next(seedg))  # type: ignore

    index = 0
    for function in functions:
        for budget in [50, 1500, 25000]:
            for nw in [1, budget] + ([] if budget <= 300 else [300]):
                index += 1
                if index % 5 == 0:
                    for optim in optims:
                        xp = Experiment(function, optim, num_workers=nw, budget=budget, seed=next(seedg))
                        if not xp.is_incoherent:
                            yield xp
    # Discrete, unordered.
    index = 0
    for nv in [200, 2000]:
        for arity in [2, 7, 37]:
            instrum = ng.p.TransitionChoice(range(arity), repetitions=nv)
            for name in ["onemax", "leadingones", "jump"]:
                index += 1
                if index % 4 != 0:
                    continue
                dfunc = ExperimentFunction(
                    corefuncs.DiscreteFunction(name, arity), instrum.set_name("transition")
                )
                dfunc.add_descriptors(arity=arity)
                for optim in optims:
                    for budget in [500, 5000]:
                        for nw in [1, 100]:
                            yield Experiment(dfunc, optim, num_workers=nw, budget=budget, seed=next(seedg))
    # The multiobjective case.
    # TODO the upper bounds are really not well set for this experiment with cigar
    mofuncs: tp.List[fbase.MultiExperiment] = []
    for name1 in ["sphere", "ellipsoid"]:
        for name2 in ["sphere", "hm"]:
            for tf in [0.25, 4.0]:
                mofuncs += [
                    fbase.MultiExperiment(
                        [
                            ArtificialFunction(name1, block_dimension=7),
                            ArtificialFunction(name2, block_dimension=7, translation_factor=tf),
                        ],
                        upper_bounds=np.array((100.0, 100.0)),
                    )
                ]
                mofuncs[-1].add_descriptors(num_objectives=2)
    for name1 in ["sphere", "ellipsoid"]:
        for name2 in ["sphere", "hm"]:
            for name3 in ["sphere", "hm"]:
                for tf in [0.25, 4.0]:
                    mofuncs += [
                        fbase.MultiExperiment(
                            [
                                ArtificialFunction(name1, block_dimension=7, translation_factor=1.0 / tf),
                                ArtificialFunction(name2, block_dimension=7, translation_factor=tf),
                                ArtificialFunction(name3, block_dimension=7),
                            ],
                            upper_bounds=np.array((100.0, 100.0, 100.0)),
                        )
                    ]
                    mofuncs[-1].add_descriptors(num_objectives=3)
    index = 0
    for mofunc in mofuncs[::3]:
        for budget in [2000, 8000]:
            for nw in [1, 100]:
                index += 1
                if index % 5 == 0:
                    for optim in optims:
                        yield Experiment(mofunc, optim, budget=budget, num_workers=nw, seed=next(seedg))


# pylint: disable=redefined-outer-name
@registry.register
def parallel_small_budget(seed: tp.Optional[int] = None) -> tp.Iterator[Experiment]:
    """Parallel optimization with small budgets"""
    seedg = create_seed_generator(seed)
    optims: tp.List[str] = get_optimizers("basics", seed=next(seedg))  # type: ignore
    names = ["hm", "rastrigin", "griewank", "rosenbrock", "ackley", "multipeak"]
    names += ["sphere", "cigar", "ellipsoid", "altellipsoid"]
    names += ["deceptiveillcond", "deceptivemultimodal", "deceptivepath"]
    # funcs
    functions = [
        ArtificialFunction(name, block_dimension=d, rotation=rotation)
        for name in names
        for rotation in [True, False]
        for d in [2, 4, 8]
    ]
    budgets = [10, 50, 100, 200, 400]
    for optim in optims:
        for function in functions:
            for budget in budgets:
                for nw in [2, 8, 16]:
                    for batch in [True, False]:
                        if nw < budget / 4:
                            xp = Experiment(
                                function,
                                optim,
                                num_workers=nw,
                                budget=budget,
                                batch_mode=batch,
                                seed=next(seedg),
                            )
                            if not xp.is_incoherent:
                                yield xp


@registry.register
def instrum_discrete(seed: tp.Optional[int] = None) -> tp.Iterator[Experiment]:
    """Comparison of optimization algorithms equipped with distinct instrumentations.
    Onemax, Leadingones, Jump function."""
    # Discrete, unordered.

    seedg = create_seed_generator(seed)
    optims = get_optimizers("small_discrete", seed=next(seedg))
    for nv in [10, 50, 200, 1000, 5000]:
        for arity in [2, 3, 7, 30]:
            for instrum_str in ["Unordered", "Softmax"]:
                if instrum_str == "Softmax":
                    instrum: ng.p.Parameter = ng.p.Choice(range(arity), repetitions=nv)
                    # Equivalent to, but much faster than, the following:
                    # instrum = ng.p.Tuple(*(ng.p.Choice(range(arity)) for _ in range(nv)))
                #                 else:
                #                     assert instrum_str == "Threshold"
                #                     # instrum = ng.p.Tuple(*(ng.p.TransitionChoice(range(arity)) for _ in range(nv)))
                #                     init = np.random.RandomState(seed=next(seedg)).uniform(-0.5, arity -0.5, size=nv)
                #                     instrum = ng.p.Array(init=init).set_bounds(-0.5, arity -0.5)  # type: ignore
                else:
                    assert instrum_str == "Unordered"
                    instrum = ng.p.TransitionChoice(range(arity), repetitions=nv)
                for name in ["onemax", "leadingones", "jump"]:
                    dfunc = ExperimentFunction(
                        corefuncs.DiscreteFunction(name, arity), instrum.set_name(instrum_str)
                    )
                    dfunc.add_descriptors(arity=arity)
                    for optim in optims:
                        for nw in [1, 10]:
                            for budget in [50, 500, 5000]:
                                yield Experiment(
                                    dfunc, optim, num_workers=nw, budget=budget, seed=next(seedg)
                                )


@registry.register
def sequential_instrum_discrete(seed: tp.Optional[int] = None) -> tp.Iterator[Experiment]:
    """Sequential counterpart of instrum_discrete."""

    seedg = create_seed_generator(seed)
    # Discrete, unordered.
    optims = get_optimizers("discrete", seed=next(seedg))
    for nv in [10, 50, 200, 1000, 5000]:
        for arity in [2, 3, 7, 30]:
            for instrum_str in ["Unordered"]:
                assert instrum_str == "Unordered"
                instrum = ng.p.TransitionChoice(range(arity), repetitions=nv)
                for name in ["onemax", "leadingones", "jump"]:
                    dfunc = ExperimentFunction(
                        corefuncs.DiscreteFunction(name, arity), instrum.set_name(instrum_str)
                    )
                    dfunc.add_descriptors(arity=arity)
                    for optim in optims:
                        for budget in [50, 500, 5000, 50000]:
                            yield Experiment(dfunc, optim, budget=budget, seed=next(seedg))


@registry.register
def deceptive(seed: tp.Optional[int] = None) -> tp.Iterator[Experiment]:
    """Very difficult objective functions: one is highly multimodal (infinitely many local optima),
    one has an infinite condition number, one has an infinitely long path towards the optimum.
    Looks somehow fractal."""
    seedg = create_seed_generator(seed)
    names = ["deceptivemultimodal", "deceptiveillcond", "deceptivepath"]
    optims = get_optimizers("basics", seed=next(seedg))
    functions = [
        ArtificialFunction(
            name, block_dimension=2, num_blocks=n_blocks, rotation=rotation, aggregator=aggregator
        )
        for name in names
        for rotation in [False, True]
        for n_blocks in [1, 2, 8, 16]
        for aggregator in ["sum", "max"]
    ]
    for func in functions:
        for optim in optims:
            for budget in [25, 37, 50, 75, 87] + list(range(100, 20001, 500)):
                yield Experiment(func, optim, budget=budget, num_workers=1, seed=next(seedg))


@registry.register
def parallel(seed: tp.Optional[int] = None) -> tp.Iterator[Experiment]:
    """Parallel optimization on 3 classical objective functions: sphere, rastrigin, cigar.
    The number of workers is 20 % of the budget.
    Testing both no useless variables and 5/6 of useless variables."""
    seedg = create_seed_generator(seed)
    names = ["sphere", "rastrigin", "cigar"]
    optims: tp.List[str] = get_optimizers("parallel_basics", seed=next(seedg))  # type: ignore
    functions = [
        ArtificialFunction(name, block_dimension=bd, useless_variables=bd * uv_factor)
        for name in names
        for bd in [25]
        for uv_factor in [0, 5]
    ]
    for func in functions:
        for optim in optims:
            for budget in [30, 100, 3000]:
                yield Experiment(func, optim, budget=budget, num_workers=int(budget / 5), seed=next(seedg))


@registry.register
def harderparallel(seed: tp.Optional[int] = None) -> tp.Iterator[Experiment]:
    """Parallel optimization on 4 classical objective functions. More distinct settings than << parallel >>."""
    seedg = create_seed_generator(seed)
    names = ["sphere", "rastrigin", "cigar", "ellipsoid"]
    optims = ["NGOpt10"] + get_optimizers("emna_variants", seed=next(seedg))  # type: ignore
    functions = [
        ArtificialFunction(name, block_dimension=bd, useless_variables=bd * uv_factor)
        for name in names
        for bd in [5, 25]
        for uv_factor in [0, 5]
    ]
    for func in functions:
        for optim in optims:
            for budget in [30, 100, 3000, 10000]:
                for num_workers in [int(budget / 10), int(budget / 5), int(budget / 3)]:
                    yield Experiment(func, optim, budget=budget, num_workers=num_workers, seed=next(seedg))


@registry.register
def oneshot(seed: tp.Optional[int] = None) -> tp.Iterator[Experiment]:
    """One shot optimization of 3 classical objective functions (sphere, rastrigin, cigar).
    0 or 5 dummy variables per real variable.
    Base dimension 3 or 25.
    budget 30, 100 or 3000."""
    seedg = create_seed_generator(seed)
    names = ["sphere", "rastrigin", "cigar"]
    optims = get_optimizers("oneshot", seed=next(seedg))
    functions = [
        ArtificialFunction(name, block_dimension=bd, useless_variables=bd * uv_factor)
        for name in names
        for bd in [3, 25]
        for uv_factor in [0, 5]
    ]
    for func in functions:
        for optim in optims:
            for budget in [30, 100, 3000]:
                yield Experiment(func, optim, budget=budget, num_workers=budget, seed=next(seedg))


@registry.register
def doe(seed: tp.Optional[int] = None) -> tp.Iterator[Experiment]:
    """One shot optimization of 3 classical objective functions (sphere, rastrigin, cigar), simplified.
    Base dimension 2000 or 20000. No rotation, no dummy variable.
    Budget 30, 100, 3000, 10000, 30000, 100000."""
    seedg = create_seed_generator(seed)
    names = ["sphere", "rastrigin", "cigar"]
    optims = get_optimizers("oneshot", seed=next(seedg))
    functions = [
        ArtificialFunction(name, block_dimension=bd, useless_variables=bd * uv_factor)
        for name in names
        for bd in [2000, 20000]  # 3, 10, 25, 200, 2000]
        for uv_factor in [0]
    ]
    for func in functions:
        for optim in optims:
            for budget in [30, 100, 3000, 10000, 30000, 100000]:
                yield Experiment(func, optim, budget=budget, num_workers=budget, seed=next(seedg))


@registry.register
def newdoe(seed: tp.Optional[int] = None) -> tp.Iterator[Experiment]:
    """One shot optimization of 3 classical objective functions (sphere, rastrigin, cigar), simplified.
    Tested on more dimensionalities than doe, namely 20, 200, 2000, 20000. No dummy variables.
    Budgets 30, 100, 3000, 10000, 30000, 100000, 300000."""
    seedg = create_seed_generator(seed)
    names = ["sphere", "rastrigin", "cigar"]
    optims = get_optimizers("oneshot", seed=next(seedg))
    functions = [
        ArtificialFunction(name, block_dimension=bd, useless_variables=bd * uv_factor)
        for name in names
        for bd in [2000, 20, 200, 20000]  # 3, 10, 25, 200, 2000]
        for uv_factor in [0]
    ]
    budgets = [30, 100, 3000, 10000, 30000, 100000, 300000]
    for func in functions:
        for optim in optims:
            for budget in budgets:
                yield Experiment(func, optim, budget=budget, num_workers=budget, seed=next(seedg))


@registry.register
def fiveshots(seed: tp.Optional[int] = None) -> tp.Iterator[Experiment]:
    """Five-shots optimization of 3 classical objective functions (sphere, rastrigin, cigar).
    Base dimension 3 or 25. 0 or 5 dummy variable per real variable. Budget 30, 100 or 3000."""
    seedg = create_seed_generator(seed)
    names = ["sphere", "rastrigin", "cigar"]
    optims = get_optimizers("oneshot", "basics", seed=next(seedg))
    functions = [
        ArtificialFunction(name, block_dimension=bd, useless_variables=bd * uv_factor)
        for name in names
        for bd in [3, 25]
        for uv_factor in [0, 5]
    ]
    for func in functions:
        for optim in optims:
            for budget in [30, 100, 3000]:
                yield Experiment(func, optim, budget=budget, num_workers=budget // 5, seed=next(seedg))


@registry.register
def multimodal(seed: tp.Optional[int] = None, para: bool = False) -> tp.Iterator[Experiment]:
    """Experiment on multimodal functions, namely hm, rastrigin, griewank, rosenbrock, ackley, lunacek,
    deceptivemultimodal.
    0 or 5 dummy variable per real variable.
    Base dimension 3 or 25.
    Budget in 3000, 10000, 30000, 100000.
    Sequential.
    """
    seedg = create_seed_generator(seed)
    names = ["hm", "rastrigin", "griewank", "rosenbrock", "ackley", "lunacek", "deceptivemultimodal"]
    # Keep in mind that Rosenbrock is multimodal in high dimension http://ieeexplore.ieee.org/document/6792472/.
    optims = get_optimizers("basics", seed=next(seedg))
    if not para:
        optims += get_optimizers("scipy", seed=next(seedg))
    # + list(sorted(x for x, y in ng.optimizers.registry.items() if "Chain" in x or "BO" in x))
    functions = [
        ArtificialFunction(name, block_dimension=bd, useless_variables=bd * uv_factor)
        for name in names
        for bd in [3, 25]
        for uv_factor in [0, 5]
    ]
    for func in functions:
        for optim in optims:
            for budget in [3000, 10000, 30000, 100000]:
                for nw in [1000] if para else [1]:
                    yield Experiment(func, optim, budget=budget, num_workers=nw, seed=next(seedg))


@registry.register
def hdmultimodal(seed: tp.Optional[int] = None) -> tp.Iterator[Experiment]:
    """Experiment on multimodal functions, namely hm, rastrigin, griewank, rosenbrock, ackley, lunacek,
    deceptivemultimodal. Similar to multimodal, but dimension 20 or 100 or 1000. Budget 1000 or 10000, sequential."""
    seedg = create_seed_generator(seed)
    names = ["hm", "rastrigin", "griewank", "rosenbrock", "ackley", "lunacek", "deceptivemultimodal"]
    # Keep in mind that Rosenbrock is multimodal in high dimension http://ieeexplore.ieee.org/document/6792472/.

    optims = get_optimizers("basics", "multimodal", seed=next(seedg))
    functions = [
        ArtificialFunction(name, block_dimension=bd)
        for name in names
        for bd in [
            1000,
            6000,
            36000,
        ]  # This has been modified, given that it was not sufficiently high-dimensional for its name.
    ]
    for func in functions:
        for optim in optims:
            for budget in [3000, 10000]:
                for nw in [1]:
                    yield Experiment(func, optim, budget=budget, num_workers=nw, seed=next(seedg))


@registry.register
def paramultimodal(seed: tp.Optional[int] = None) -> tp.Iterator[Experiment]:
    """Parallel counterpart of the multimodal experiment: 1000 workers."""
    return multimodal(seed, para=True)


# pylint: disable=redefined-outer-name,too-many-arguments
@registry.register
def yabbob(
    seed: tp.Optional[int] = None,
    parallel: bool = False,
    big: bool = False,
    small: bool = False,
    noise: bool = False,
    hd: bool = False,
    constraint_case: int = 0,
    split: bool = False,
) -> tp.Iterator[Experiment]:
    """Yet Another Black-Box Optimization Benchmark.
    Related to, but without special effort for exactly sticking to, the BBOB/COCO dataset.
    Dimension 2, 10 and 50.
    Budget 50, 200, 800, 3200, 12800.
    Both rotated or not rotated.
    """
    seedg = create_seed_generator(seed)

    # List of objective functions.
    names = [
        "hm",
        "rastrigin",
        "griewank",
        "rosenbrock",
        "ackley",
        "lunacek",
        "deceptivemultimodal",
        "bucherastrigin",
        "multipeak",
    ]
    names += ["sphere", "doublelinearslope", "stepdoublelinearslope"]
    names += ["cigar", "altcigar", "ellipsoid", "altellipsoid", "stepellipsoid", "discus", "bentcigar"]
    names += ["deceptiveillcond", "deceptivemultimodal", "deceptivepath"]
    # Deceptive path is related to the sharp ridge function; there is a long path to the optimum.
    # Deceptive illcond is related to the difference of powers function; the conditioning varies as we get closer to the optimum.
    # Deceptive multimodal is related to the Weierstrass function and to the Schaffers function.

    # Parametrizing the noise level.
    if noise:
        noise_level = 100000 if hd else 100
    else:
        noise_level = 0

    # Choosing the list of optimizers.
    optims: tp.List[str] = get_optimizers("competitive", seed=next(seedg))  # type: ignore
    if noise:
        optims += ["TBPSA", "SQP", "NoisyDiscreteOnePlusOne"]
    if hd:
        optims += ["OnePlusOne"]
        optims += get_optimizers("splitters", seed=next(seedg))  # type: ignore

    # List of objective functions.
    functions = [
        ArtificialFunction(name, block_dimension=d, rotation=rotation, noise_level=noise_level, split=split)
        for name in names
        for rotation in [True, False]
        for num_blocks in ([1] if not split else [7, 12])
        for d in ([100, 1000, 3000] if hd else [2, 10, 50])
    ]

    # We possibly add constraints.
    max_num_constraints = 4
    constraints: tp.List[tp.Any] = [
        _Constraint(name, as_bool)
        for as_bool in [False, True]
        for name in ["sum", "diff", "second_diff", "ball"]
    ]
    assert (
        constraint_case < len(constraints) + max_num_constraints
    ), "constraint_case should be in 0, 1, ..., {len(constraints) + max_num_constraints - 1} (0 = no constraint)."
    # We reduce the number of tests when there are constraints, as the number of cases
    # is already multiplied by the number of constraint_case.
    for func in functions[:: 13 if constraint_case > 0 else 1]:
        # We add a window of the list of constraints. This windows finishes at "constraints" (hence, is empty if
        # constraint_case=0).
        for constraint in constraints[max(0, constraint_case - max_num_constraints) : constraint_case]:
            func.parametrization.register_cheap_constraint(constraint)

    budgets = [40000, 80000, 160000, 320000] if (big and not noise) else [50, 200, 800, 3200, 12800]
    if small and not noise:
        budgets = [10, 20, 40]
    for optim in optims:
        for function in functions:
            for budget in budgets:
                xp = Experiment(
                    function, optim, num_workers=100 if parallel else 1, budget=budget, seed=next(seedg)
                )
                if not xp.is_incoherent:
                    yield xp


@registry.register
def yanoisysplitbbob(seed: tp.Optional[int] = None) -> tp.Iterator[Experiment]:
    """Counterpart of yabbob with more budget."""
    return yabbob(seed, noise=True, parallel=False, split=True)


@registry.register
def yahdnoisysplitbbob(seed: tp.Optional[int] = None) -> tp.Iterator[Experiment]:
    """Counterpart of yabbob with more budget."""
    return yabbob(seed, hd=True, noise=True, parallel=False, split=True)


@registry.register
def yaconstrainedbbob(seed: tp.Optional[int] = None) -> tp.Iterator[Experiment]:
    """Counterpart of yabbob with higher dimensions."""
    cases = 8  # total number of cases (skip 0, as it's constraint-free)
    slices = [yabbob(seed, constraint_case=i) for i in range(1, cases)]
    return itertools.chain(*slices)


@registry.register
def yahdnoisybbob(seed: tp.Optional[int] = None) -> tp.Iterator[Experiment]:
    """Counterpart of yabbob with higher dimensions."""
    return yabbob(seed, hd=True, noise=True)


@registry.register
def yabigbbob(seed: tp.Optional[int] = None) -> tp.Iterator[Experiment]:
    """Counterpart of yabbob with more budget."""
    return yabbob(seed, parallel=False, big=True)


@registry.register
def yasplitbbob(seed: tp.Optional[int] = None) -> tp.Iterator[Experiment]:
    """Counterpart of yabbob with more budget."""
    return yabbob(seed, parallel=False, split=True)


@registry.register
def yahdsplitbbob(seed: tp.Optional[int] = None) -> tp.Iterator[Experiment]:
    """Counterpart of yabbob with more budget."""
    return yabbob(seed, hd=True, split=True)


@registry.register
def yasmallbbob(seed: tp.Optional[int] = None) -> tp.Iterator[Experiment]:
    """Counterpart of yabbob with less budget."""
    return yabbob(seed, parallel=False, big=False, small=True)


@registry.register
def yahdbbob(seed: tp.Optional[int] = None) -> tp.Iterator[Experiment]:
    """Counterpart of yabbob with higher dimensions."""
    return yabbob(seed, hd=True)


@registry.register
def yaparabbob(seed: tp.Optional[int] = None) -> tp.Iterator[Experiment]:
    """Parallel optimization counterpart of yabbob."""
    return yabbob(seed, parallel=True, big=False)


@registry.register
def yanoisybbob(seed: tp.Optional[int] = None) -> tp.Iterator[Experiment]:
    """Noisy optimization counterpart of yabbob.
    This is supposed to be consistent with normal practices in noisy
    optimization: we distinguish recommendations and exploration.
    This is different from the original BBOB/COCO from that point of view.
    """
    return yabbob(seed, noise=True)


@registry.register
def illcondi(seed: tp.Optional[int] = None) -> tp.Iterator[Experiment]:
    """Testing optimizers on ill cond problems.
    Cigar, Ellipsoid.
    Both rotated and unrotated.
    Budget 100, 1000, 10000.
    Dimension 50.
    """
    seedg = create_seed_generator(seed)
    optims = get_optimizers("basics", seed=next(seedg))
    functions = [
        ArtificialFunction(name, block_dimension=50, rotation=rotation)
        for name in ["cigar", "ellipsoid"]
        for rotation in [True, False]
    ]
    for optim in optims:
        for function in functions:
            for budget in [100, 1000, 10000]:
                yield Experiment(function, optim, budget=budget, num_workers=1, seed=next(seedg))


@registry.register
def illcondipara(seed: tp.Optional[int] = None) -> tp.Iterator[Experiment]:
    """Testing optimizers on ill-conditionned parallel optimization.
    50 workers in parallel.
    """
    seedg = create_seed_generator(seed)
    functions = [
        ArtificialFunction(name, block_dimension=50, rotation=rotation)
        for name in ["cigar", "ellipsoid"]
        for rotation in [True, False]
    ]
    optims = get_optimizers("competitive", seed=next(seedg))
    for function in functions:
        for budget in [100, 1000, 10000]:
            for optim in optims:
                xp = Experiment(function, optim, budget=budget, num_workers=50, seed=next(seedg))
                if not xp.is_incoherent:
                    yield xp


@registry.register
def constrained_illconditioned_parallel(seed: tp.Optional[int] = None) -> tp.Iterator[Experiment]:
    """Many optimizers on ill cond problems with constraints."""
    seedg = create_seed_generator(seed)
    functions = [
        ArtificialFunction(name, block_dimension=50, rotation=rotation)
        for name in ["cigar", "ellipsoid"]
        for rotation in [True, False]
    ]
    for func in functions:
        func.parametrization.register_cheap_constraint(_Constraint("sum", as_bool=False))
    for function in functions:
        for budget in [400, 4000, 40000]:
            optims: tp.List[str] = get_optimizers("large", seed=next(seedg))  # type: ignore
            for optim in optims:
                yield Experiment(function, optim, budget=budget, num_workers=1, seed=next(seedg))


@registry.register
def ranknoisy(seed: tp.Optional[int] = None) -> tp.Iterator[Experiment]:
    """Noisy optimization methods on a few noisy problems.
    Cigar, Altcigar, Ellipsoid, Altellipsoid.
    Dimension 200, 2000, 20000.
    Budget 25000, 50000, 100000.
    No rotation.
    Noise level 10.
    With or without noise dissymmetry.
    """
    seedg = create_seed_generator(seed)
    optims: tp.List[str] = get_optimizers("progressive", seed=next(seedg)) + [  # type: ignore
        "OptimisticNoisyOnePlusOne",
        "OptimisticDiscreteOnePlusOne",
        "NGOpt10",
    ]

    # optims += ["NGO", "Shiwa", "DiagonalCMA"] + sorted(
    #    x for x, y in ng.optimizers.registry.items() if ("SPSA" in x or "TBPSA" in x or "ois" in x or "epea" in x or "Random" in x)
    # )
    for budget in [25000, 50000, 100000]:
        for optim in optims:
            for d in [20000, 200, 2000]:
                for name in ["cigar", "altcigar", "ellipsoid", "altellipsoid"]:
                    for noise_dissymmetry in [False, True]:
                        function = ArtificialFunction(
                            name=name,
                            rotation=False,
                            block_dimension=d,
                            noise_level=10,
                            noise_dissymmetry=noise_dissymmetry,
                            translation_factor=1.0,
                        )
                        yield Experiment(function, optim, budget=budget, seed=next(seedg))


@registry.register
def noisy(seed: tp.Optional[int] = None) -> tp.Iterator[Experiment]:
    """Noisy optimization methods on a few noisy problems.
    Sphere, Rosenbrock, Cigar, Hm (= highly multimodal).
    Noise level 10.
    Noise dyssymmetry or not.
    Dimension 2, 20, 200, 2000.
    Budget 25000, 50000, 100000.
    """
    seedg = create_seed_generator(seed)
    optims: tp.List[str] = get_optimizers("progressive", seed=next(seedg)) + [  # type: ignore
        "OptimisticNoisyOnePlusOne",
        "OptimisticDiscreteOnePlusOne",
    ]
    optims += ["NGOpt10", "Shiwa", "DiagonalCMA"] + sorted(
        x
        for x, y in ng.optimizers.registry.items()
        if ("SPSA" in x or "TBPSA" in x or "ois" in x or "epea" in x or "Random" in x)
    )

    for budget in [25000, 50000, 100000]:
        for optim in optims:
            for d in [2, 20, 200, 2000]:
                for name in ["sphere", "rosenbrock", "cigar", "hm"]:
                    for noise_dissymmetry in [False, True]:
                        function = ArtificialFunction(
                            name=name,
                            rotation=True,
                            block_dimension=d,
                            noise_level=10,
                            noise_dissymmetry=noise_dissymmetry,
                            translation_factor=1.0,
                        )
                        yield Experiment(function, optim, budget=budget, seed=next(seedg))


@registry.register
def paraalldes(seed: tp.Optional[int] = None) -> tp.Iterator[Experiment]:
    """All DE methods on various functions. Parallel version.
    Dimension 5, 20, 100, 500, 2500.
    Sphere, Cigar, Hm, Ellipsoid.
    No rotation.
    """
    seedg = create_seed_generator(seed)
    for budget in [10, 100, 1000, 10000, 100000]:
        for optim in sorted(x for x, y in ng.optimizers.registry.items() if "DE" in x and "Tune" in x):
            for rotation in [False]:
                for d in [5, 20, 100, 500, 2500]:
                    for name in ["sphere", "cigar", "hm", "ellipsoid"]:
                        for u in [0]:
                            function = ArtificialFunction(
                                name=name,
                                rotation=rotation,
                                block_dimension=d,
                                useless_variables=d * u,
                                translation_factor=1.0,
                            )
                            yield Experiment(
                                function,
                                optim,
                                budget=budget,
                                seed=next(seedg),
                                num_workers=max(d, budget // 6),
                            )


@registry.register
def parahdbo4d(seed: tp.Optional[int] = None) -> tp.Iterator[Experiment]:
    """All Bayesian optimization methods on various functions. Parallel version
    Dimension 20 and 2000.
    Budget 25, 31, 37, 43, 50, 60.
    Sphere, Cigar, Hm, Ellipsoid.
    No rotation.
    """
    seedg = create_seed_generator(seed)
    for budget in [25, 31, 37, 43, 50, 60]:
        for optim in sorted(x for x, y in ng.optimizers.registry.items() if "BO" in x and "Tune" in x):
            for rotation in [False]:
                for d in [20, 2000]:
                    for name in ["sphere", "cigar", "hm", "ellipsoid"]:
                        for u in [0]:
                            function = ArtificialFunction(
                                name=name,
                                rotation=rotation,
                                block_dimension=d,
                                useless_variables=d * u,
                                translation_factor=1.0,
                            )
                            yield Experiment(
                                function,
                                optim,
                                budget=budget,
                                seed=next(seedg),
                                num_workers=max(d, budget // 6),
                            )


@registry.register
def alldes(seed: tp.Optional[int] = None) -> tp.Iterator[Experiment]:
    """All DE methods on various functions.
    Dimension 5, 20, 100.
    Sphere, Cigar, Hm, Ellipsoid.
    Budget 10, 100, 1000, 10000, 100000.
    """
    seedg = create_seed_generator(seed)
    for budget in [10, 100, 1000, 10000, 100000]:
        for optim in sorted(x for x, y in ng.optimizers.registry.items() if "DE" in x or "Shiwa" in x):
            for rotation in [False]:
                for d in [5, 20, 100]:
                    for name in ["sphere", "cigar", "hm", "ellipsoid"]:
                        for u in [0]:
                            function = ArtificialFunction(
                                name=name,
                                rotation=rotation,
                                block_dimension=d,
                                useless_variables=d * u,
                                translation_factor=1.0,
                            )
                            yield Experiment(function, optim, budget=budget, seed=next(seedg))


@registry.register
def hdbo4d(seed: tp.Optional[int] = None) -> tp.Iterator[Experiment]:
    """All Bayesian optimization methods on various functions.
    Budget 25, 31, 37, 43, 50, 60.
    Dimension 20.
    Sphere, Cigar, Hm, Ellipsoid.
    """
    seedg = create_seed_generator(seed)
    for budget in [25, 31, 37, 43, 50, 60]:
        for optim in get_optimizers("all_bo", seed=next(seedg)):
            for rotation in [False]:
                for d in [20]:
                    for name in ["sphere", "cigar", "hm", "ellipsoid"]:
                        for u in [0]:
                            function = ArtificialFunction(
                                name=name,
                                rotation=rotation,
                                block_dimension=d,
                                useless_variables=d * u,
                                translation_factor=1.0,
                            )
                            yield Experiment(function, optim, budget=budget, seed=next(seedg))


@registry.register
def spsa_benchmark(seed: tp.Optional[int] = None) -> tp.Iterator[Experiment]:
    """Some optimizers on a noisy optimization problem. This benchmark is based on the noisy benchmark.
    Budget 500, 1000, 2000, 4000, ... doubling... 128000.
    Rotation or not.
    Sphere, Sphere4, Cigar.
    """
    seedg = create_seed_generator(seed)
    optims: tp.List[str] = get_optimizers("spsa", seed=next(seedg))  # type: ignore
    for budget in [500, 1000, 2000, 4000, 8000, 16000, 32000, 64000, 128000]:
        for optim in optims:
            for rotation in [True, False]:
                for name in ["sphere", "sphere4", "cigar"]:
                    function = ArtificialFunction(
                        name=name, rotation=rotation, block_dimension=20, noise_level=10
                    )
                    yield Experiment(function, optim, budget=budget, seed=next(seedg))


@registry.register
def realworld(seed: tp.Optional[int] = None) -> tp.Iterator[Experiment]:
    """Realworld optimization. This experiment contains:

     - a subset of MLDA (excluding the perceptron: 10 functions rescaled or not.
     - ARCoating https://arxiv.org/abs/1904.02907: 1 function.
     - The 007 game: 1 function, noisy.
     - PowerSystem: a power system simulation problem.
     - STSP: a simple TSP problem.
     -  MLDA, except the Perceptron.

    Budget 25, 50, 100, 200, 400, 800, 1600, 3200, 6400, 12800.
    Sequential or 10-parallel or 100-parallel.
    """
    funcs: tp.List[tp.Union[ExperimentFunction, rl.agents.TorchAgentFunction]] = [
        _mlda.Clustering.from_mlda(name, num, rescale)
        for name, num in [("Ruspini", 5), ("German towns", 10)]
        for rescale in [True, False]
    ]
    funcs += [
        _mlda.SammonMapping.from_mlda("Virus", rescale=False),
        _mlda.SammonMapping.from_mlda("Virus", rescale=True),
        # _mlda.SammonMapping.from_mlda("Employees"),
    ]
    funcs += [_mlda.Landscape(transform) for transform in [None, "square", "gaussian"]]

    # Adding ARCoating.
    funcs += [ARCoating()]
    funcs += [PowerSystem(), PowerSystem(13)]
    funcs += [STSP(), STSP(500)]
    funcs += [game.Game("war")]
    funcs += [game.Game("batawaf")]
    funcs += [game.Game("flip")]
    funcs += [game.Game("guesswho")]
    funcs += [game.Game("bigguesswho")]

    # 007 with 100 repetitions, both mono and multi architectures.
    base_env = rl.envs.DoubleOSeven(verbose=False)
    random_agent = rl.agents.Agent007(base_env)
    modules = {"mono": rl.agents.Perceptron, "multi": rl.agents.DenseNet}
    agents = {
        a: rl.agents.TorchAgent.from_module_maker(base_env, m, deterministic=False)
        for a, m in modules.items()
    }
    env = base_env.with_agent(player_0=random_agent).as_single_agent()
    runner = rl.EnvironmentRunner(env.copy(), num_repetitions=100, max_step=50)
    for archi in ["mono", "multi"]:
        func = rl.agents.TorchAgentFunction(agents[archi], runner, reward_postprocessing=lambda x: 1 - x)
        funcs += [func]
    seedg = create_seed_generator(seed)
    optims = get_optimizers("basics", seed=next(seedg))
    for budget in [25, 50, 100, 200, 400, 800, 1600, 3200, 6400, 12800]:
        for num_workers in [1, 10, 100]:
            if num_workers < budget:
                for algo in optims:
                    for fu in funcs:
                        xp = Experiment(fu, algo, budget, num_workers=num_workers, seed=next(seedg))
                        if not xp.is_incoherent:
                            yield xp


@registry.register
def rocket(seed: tp.Optional[int] = None) -> tp.Iterator[Experiment]:
    """Rocket simulator. Maximize max altitude by choosing the thrust schedule, given a total thrust.
    Budget 25, 50, ..., 1600.
    Sequential or 30 workers."""
    funcs = [Rocket(i) for i in range(17)]
    seedg = create_seed_generator(seed)
    optims = get_optimizers("basics", seed=next(seedg))
    for budget in [25, 50, 100, 200, 400, 800, 1600]:
        for num_workers in [1, 30]:
            if num_workers < budget:
                for algo in optims:
                    for fu in funcs:
                        xp = Experiment(fu, algo, budget, num_workers=num_workers, seed=next(seedg))
                        skip_ci(reason="Too slow")
                        if not xp.is_incoherent:
                            yield xp


@registry.register
def ng_full_gym(
    seed: tp.Optional[int] = None,
    randomized: bool = True,
    multi: bool = False,
    big: bool = False,
    memory: bool = False,
    ng_gym: bool = False,
    conformant: bool = False,
) -> tp.Iterator[Experiment]:
    """Gym simulator. Maximize reward.
    Many distinct problems."""
    env_names = GymMulti.env_names
    if ng_gym:
        env_names = GymMulti.ng_gym
    seedg = create_seed_generator(seed)
    optims = get_optimizers("basics", "progressive", "splitters", "baselines", seed=next(seedg))
    optims += ["DiagonalCMA"]
    optims += get_optimizers("split_noisy", seed=next(seedg))
    optims += ["TBPSA"]
    optims += ["NGOpt"]
    optims = ["NGOpt", "PSO", "DiscreteOnePlusOne", "DE", "CMandAS2"] + [o for o in optims if "ProgD13" in str(o) or "ProgInf" in str(o)]
    if multi:
        controls = ["multi_neural"]
    else:
        controls = (
            [
                "neural",
                "structured_neural",
                "memory_neural",
                "stackingmemory_neural",
                # "noisy_neural",
                # "noisy_scrambled_neural",
                # "scrambled_neural",
                "deep_neural",
                "semideep_neural",
                # "linear",
            ]
            if not big
            else ["neural"]
        )
    if memory:
        controls = ["stackingmemory_neural", "deep_stackingmemory_neural", "semideep_stackingmemory_neural"]
        controls += ["memory_neural", "deep_memory_neural", "semideep_memory_neural"]
        controls += [
            "extrapolatestackingmemory_neural",
            "deep_extrapolatestackingmemory_neural",
            "semideep_extrapolatestackingmemory_neural",
        ]
        assert not multi
    if conformant:
        controls = ["stochastic_conformant"]
    controls = ["neural"]
    for control in controls:
        for neural_factor in (
            [-1] if conformant or control == "linear" else ([1] if "memory" in control else [1])
        ):
            for name in env_names:
                try:
                    func = GymMulti(name, control, neural_factor * (3 if big else 1), randomized=randomized)
                except MemoryError:
                    pass
                for budget in [
                    50,
                    200,
                    800,
                    3200,
                    6400,
                    100,
                    25,
                    400,
                    1600,
                ] + ([12800, 25600, 51200, 102400, 204800, 409600, 819200, 1638400] if False else []):
                #] + ([12800, 25600, 51200, 102400, 204800, 409600, 819200, 1638400] if "Hardcore" in name else []):
                    for algo in optims:
                        xp = Experiment(func, algo, budget, num_workers=1, seed=next(seedg))
                        if not xp.is_incoherent:
                            yield xp


@registry.register
def multi_ng_full_gym(seed: tp.Optional[int] = None) -> tp.Iterator[Experiment]:
    return ng_full_gym(seed, multi=True)


@registry.register
def conformant_ng_full_gym(seed: tp.Optional[int] = None) -> tp.Iterator[Experiment]:
    """Counterpart of gym_multi with fixed, predetermined actions for each time step."""
    return ng_full_gym(seed, conformant=True)


@registry.register
def ng_gym(seed: tp.Optional[int] = None) -> tp.Iterator[Experiment]:
    """Counterpart of gym_multi with a specific list of problems."""
    return ng_full_gym(seed, ng_gym=True)


@registry.register
def ng_stacking_gym(seed: tp.Optional[int] = None) -> tp.Iterator[Experiment]:
    """Counterpart of gym_multi with a specific list of problems."""
    return ng_full_gym(seed, ng_gym=True, memory=True)


@registry.register
def memory_gym_multi(seed: tp.Optional[int] = None) -> tp.Iterator[Experiment]:
    """Counterpart of gym_multi with a recurrent net as a memory."""
    return ng_full_gym(seed, big=False, memory=True)


@registry.register
def memory_big_gym_multi(seed: tp.Optional[int] = None) -> tp.Iterator[Experiment]:
    """Counterpart of gym_multi with bigger nets and a recurrent net as a memory."""
    return ng_full_gym(seed, big=True, memory=True)


@registry.register
def big_gym_multi(seed: tp.Optional[int] = None) -> tp.Iterator[Experiment]:
    """Counterpart of gym_multi with bigger nets."""
    return ng_full_gym(seed, big=True)


@registry.register
def deterministic_gym_multi(seed: tp.Optional[int] = None) -> tp.Iterator[Experiment]:
    """Counterpart of gym_multi with fixed seeds (so that the problem becomes deterministic)."""
    return ng_full_gym(seed, randomized=False)


@registry.register
<<<<<<< HEAD
def gym_multifid_anm(seed: tp.Optional[int] = None) -> tp.Iterator[Experiment]:
    """Gym simulator for Active Network Management."""

    func = GymMulti("multifidLANM")
    seedg = create_seed_generator(seed)
    optims = get_optimizers("basics", "progressive", "splitters", "baselines", seed=next(seedg))
    for budget in [25, 50, 100, 200, 400, 800, 1600, 3200, 6400, 12800, 25600, 51200]:
        for num_workers in [1, 30]:
            if num_workers < budget:
                for algo in optims:
                    xp = Experiment(func, algo, budget, num_workers=num_workers, seed=next(seedg))
                    if not xp.is_incoherent:
                        yield xp


@registry.register
def gym_anm(seed: tp.Optional[int] = None) -> tp.Iterator[Experiment]:
=======
def gym_anm(
    seed: tp.Optional[int] = None, specific_problem: str = "LANM", conformant: bool = False
) -> tp.Iterator[Experiment]:
>>>>>>> 74c197d1
    """Gym simulator for Active Network Management."""
    if specific_problem == "directcompilergym":
        func = CompilerGym()
    else:
        func = GymMulti(specific_problem, control="conformant") if conformant else GymMulti(specific_problem)
    seedg = create_seed_generator(seed)
<<<<<<< HEAD
    optims = get_optimizers("basics", "progressive", "splitters", "baselines", seed=next(seedg))
    for budget in [25, 50, 100, 200, 400, 800, 1600, 3200, 6400, 12800, 25600, 51200]:
        for num_workers in [1, 30]:
=======
    optims = [
        "DE",
        "TwoPointsDE",
        "PSO",
        "CMA",
        "NGOpt",
        "DiscreteLenglerOnePlusOne",
        "PortfolioDiscreteOnePlusOne",
    ]
    optims = ["DE"]
    for budget in [25, 50, 100, 200, 400, 800, 1600]:
        for num_workers in [1]:
>>>>>>> 74c197d1
            if num_workers < budget:
                for algo in optims:
                    xp = Experiment(func, algo, budget, num_workers=num_workers, seed=next(seedg))
                    if not xp.is_incoherent:
                        yield xp


@registry.register
def compiler_gym(seed: tp.Optional[int] = None) -> tp.Iterator[Experiment]:
    """Working on CompilerGym."""
    return gym_anm(seed, specific_problem="compilergym")


@registry.register
def stochastic_compiler_gym(seed: tp.Optional[int] = None) -> tp.Iterator[Experiment]:
    """Working on CompilerGym. Stochastic problem: we are optimizing a net for driving compilation."""
    return gym_anm(seed, specific_problem="stochasticcompilergym")


@registry.register
def problems11_compiler_gym(seed: tp.Optional[int] = None) -> tp.Iterator[Experiment]:
    """Working on CompilerGym. 11 problems, randomly drawn, but always the same ones."""
    for _ in range(11):
        pb = gym_anm(seed, specific_problem="compilergym")
        for xp in pb:
            yield xp


@registry.register
def conformant_problems11_compiler_gym(seed: tp.Optional[int] = None) -> tp.Iterator[Experiment]:
    """Working on CompilerGym. 11 problems, randomly drawn, but always the same ones. Conformant planning."""
    for _ in range(11):
        pb = gym_anm(seed, specific_problem="compilergym", conformant=True)
        for xp in pb:
            yield xp


@registry.register
def direct_problems11_compiler_gym(seed: tp.Optional[int] = None) -> tp.Iterator[Experiment]:
    """Working on CompilerGym. 11 problems, randomly drawn, but always the same ones. Chris style."""
    for _ in range(11):
        pb = gym_anm(seed, specific_problem="directcompilergym")
        for xp in pb:
            yield xp


@registry.register
def mixsimulator(seed: tp.Optional[int] = None) -> tp.Iterator[Experiment]:
    """MixSimulator of power plants
    Budget 20, 40, ..., 1600.
    Sequential or 30 workers."""
    funcs = [OptimizeMix()]
    seedg = create_seed_generator(seed)
    optims: tp.List[str] = get_optimizers("basics", seed=next(seedg))  # type: ignore

    seq = np.arange(0, 1601, 50)
    for budget in seq:
        for num_workers in [1, 30]:
            if num_workers < budget:
                for algo in optims:
                    for fu in funcs:
                        xp = Experiment(fu, algo, budget, num_workers=num_workers, seed=next(seedg))
                        if not xp.is_incoherent:
                            yield xp


@registry.register
def control_problem(seed: tp.Optional[int] = None) -> tp.Iterator[Experiment]:
    """MuJoCo testbed. Learn linear policy for different control problems.
    Budget 500, 1000, 3000, 5000."""
    seedg = create_seed_generator(seed)
    num_rollouts = 1
    funcs = [
        Env(num_rollouts=num_rollouts, random_state=seed)
        for Env in [
            control.Swimmer,
            control.HalfCheetah,
            control.Hopper,
            control.Walker2d,
            control.Ant,
            control.Humanoid,
        ]
    ]

    sigmas = [0.1, 0.1, 0.1, 0.1, 0.01, 0.001]
    funcs2 = []
    for sigma, func in zip(sigmas, funcs):
        f = func.copy()
        param: ng.p.Tuple = f.parametrization.copy()  # type: ignore
        for array in param:
            array.set_mutation(sigma=sigma)  # type: ignore
        param.set_name(f"sigma={sigma}")

        f.parametrization = param
        f.parametrization.freeze()
        funcs2.append(f)
    optims = get_optimizers("basics")

    for budget in [50, 75, 100, 150, 200, 250, 300, 400, 500, 1000, 3000, 5000, 8000, 16000, 32000, 64000]:
        for algo in optims:
            for fu in funcs2:
                xp = Experiment(fu, algo, budget, num_workers=1, seed=next(seedg))
                if not xp.is_incoherent:
                    yield xp


@registry.register
def neuro_control_problem(seed: tp.Optional[int] = None) -> tp.Iterator[Experiment]:
    """MuJoCo testbed. Learn neural policies."""
    seedg = create_seed_generator(seed)
    num_rollouts = 1
    funcs = [
        Env(num_rollouts=num_rollouts, intermediate_layer_dim=(50,), random_state=seed)
        for Env in [
            control.Swimmer,
            control.HalfCheetah,
            control.Hopper,
            control.Walker2d,
            control.Ant,
            control.Humanoid,
        ]
    ]

    optims = ["CMA", "NGOpt4", "DiagonalCMA", "NGOpt8", "MetaModel", "ChainCMAPowell"]

    for budget in [50, 500, 5000, 10000, 20000, 35000, 50000, 100000, 200000]:
        for algo in optims:
            for fu in funcs:
                xp = Experiment(fu, algo, budget, num_workers=1, seed=next(seedg))
                if not xp.is_incoherent:
                    yield xp


@registry.register
def simpletsp(seed: tp.Optional[int] = None) -> tp.Iterator[Experiment]:
    """Simple TSP problems. Please note that the methods we use could be applied or complex variants, whereas
    specialized methods can not always do it; therefore this comparisons from a black-box point of view makes sense
    even if white-box methods are not included though they could do this more efficiently.
    10, 100, 1000, 10000 cities.
    Budgets doubling from 25, 50, 100, 200, ... up  to 25600

    """
    funcs = [STSP(10), STSP(100), STSP(1000), STSP(10000)]
    seedg = create_seed_generator(seed)
    optims = get_optimizers("basics", "noisy", seed=next(seedg))
    for budget in [25, 50, 100, 200, 400, 800, 1600, 3200, 6400, 12800, 25600]:
        for num_workers in [1]:  # , 10, 100]:
            if num_workers < budget:
                for algo in optims:
                    for fu in funcs:
                        xp = Experiment(fu, algo, budget, num_workers=num_workers, seed=next(seedg))
                        if not xp.is_incoherent:
                            yield xp


@registry.register
def sequential_fastgames(seed: tp.Optional[int] = None) -> tp.Iterator[Experiment]:
    """Optimization of policies for games, i.e. direct policy search.
    Budget 12800, 25600, 51200, 102400.
    Games: War, Batawaf, Flip, GuessWho,  BigGuessWho."""
    funcs = [game.Game(name) for name in ["war", "batawaf", "flip", "guesswho", "bigguesswho"]]
    seedg = create_seed_generator(seed)
    optims = get_optimizers("noisy", "splitters", "progressive", seed=next(seedg))
    for budget in [12800, 25600, 51200, 102400]:
        for num_workers in [1]:
            if num_workers < budget:
                for algo in optims:
                    for fu in funcs:
                        xp = Experiment(fu, algo, budget, num_workers=num_workers, seed=next(seedg))
                        if not xp.is_incoherent:
                            yield xp


@registry.register
def powersystems(seed: tp.Optional[int] = None) -> tp.Iterator[Experiment]:
    """Unit commitment problem, i.e. management of dams for hydroelectric planning."""
    funcs: tp.List[ExperimentFunction] = []
    for dams in [3, 5, 9, 13]:
        funcs += [PowerSystem(dams, depth=2, width=3)]
    seedg = create_seed_generator(seed)
    optims = get_optimizers("basics", "noisy", "splitters", "progressive", seed=next(seedg))
    budgets = [3200, 6400, 12800]
    for budget in budgets:
        for num_workers in [1, 10, 100]:
            if num_workers < budget:
                for algo in optims:
                    for fu in funcs:
                        xp = Experiment(fu, algo, budget, num_workers=num_workers, seed=next(seedg))
                        if not xp.is_incoherent:
                            yield xp


@registry.register
def mlda(seed: tp.Optional[int] = None) -> tp.Iterator[Experiment]:
    """MLDA (machine learning and data analysis) testbed."""
    funcs: tp.List[ExperimentFunction] = [
        _mlda.Clustering.from_mlda(name, num, rescale)
        for name, num in [("Ruspini", 5), ("German towns", 10)]
        for rescale in [True, False]
    ]
    funcs += [
        _mlda.SammonMapping.from_mlda("Virus", rescale=False),
        _mlda.SammonMapping.from_mlda("Virus", rescale=True),
        # _mlda.SammonMapping.from_mlda("Employees"),
    ]
    funcs += [_mlda.Perceptron.from_mlda(name) for name in ["quadratic", "sine", "abs", "heaviside"]]
    funcs += [_mlda.Landscape(transform) for transform in [None, "square", "gaussian"]]
    seedg = create_seed_generator(seed)
    optims = get_optimizers("basics", seed=next(seedg))
    for budget in [25, 50, 100, 200, 400, 800, 1600, 3200, 6400, 12800]:
        for num_workers in [1, 10, 100]:
            if num_workers < budget:
                for algo in optims:
                    for func in funcs:
                        xp = Experiment(func, algo, budget, num_workers=num_workers, seed=next(seedg))
                        if not xp.is_incoherent:
                            yield xp


@registry.register
def mldakmeans(seed: tp.Optional[int] = None) -> tp.Iterator[Experiment]:
    """MLDA (machine learning and data analysis) testbed, restricted to the K-means part."""
    funcs: tp.List[ExperimentFunction] = [
        _mlda.Clustering.from_mlda(name, num, rescale)
        for name, num in [("Ruspini", 5), ("German towns", 10), ("Ruspini", 50), ("German towns", 100)]
        for rescale in [True, False]
    ]
    seedg = create_seed_generator(seed)
    optims = get_optimizers("splitters", "progressive", seed=next(seedg))
    for budget in [1000, 10000]:
        for num_workers in [1, 10, 100]:
            if num_workers < budget:
                for algo in optims:
                    for func in funcs:
                        xp = Experiment(func, algo, budget, num_workers=num_workers, seed=next(seedg))
                        if not xp.is_incoherent:
                            yield xp


@registry.register
def image_similarity(
    seed: tp.Optional[int] = None, with_pgan: bool = False, similarity: bool = True
) -> tp.Iterator[Experiment]:
    """Optimizing images: artificial criterion for now."""
    seedg = create_seed_generator(seed)
    optims = get_optimizers("structured_moo", seed=next(seedg))
    funcs: tp.List[ExperimentFunction] = [
        imagesxp.Image(loss=loss, with_pgan=with_pgan)
        for loss in imagesxp.imagelosses.registry.values()
        if loss.REQUIRES_REFERENCE == similarity
    ]
    for budget in [100 * 5 ** k for k in range(3)]:
        for func in funcs:
            for algo in optims:
                xp = Experiment(func, algo, budget, num_workers=1, seed=next(seedg))
                skip_ci(reason="too slow")
                if not xp.is_incoherent:
                    yield xp


@registry.register
def image_similarity_pgan(seed: tp.Optional[int] = None) -> tp.Iterator[Experiment]:
    """Counterpart of image_similarity, using PGan as a representation."""
    return image_similarity(seed, with_pgan=True)


@registry.register
def image_single_quality(seed: tp.Optional[int] = None) -> tp.Iterator[Experiment]:
    """Counterpart of image_similarity, but based on image quality assessment."""
    return image_similarity(seed, with_pgan=False, similarity=False)


@registry.register
def image_single_quality_pgan(seed: tp.Optional[int] = None) -> tp.Iterator[Experiment]:
    """Counterpart of image_similarity_pgan, but based on image quality assessment."""
    return image_similarity(seed, with_pgan=True, similarity=False)


@registry.register
def image_multi_similarity(
    seed: tp.Optional[int] = None, cross_valid: bool = False, with_pgan: bool = False
) -> tp.Iterator[Experiment]:
    """Optimizing images: artificial criterion for now."""
    seedg = create_seed_generator(seed)
    optims = get_optimizers("structured_moo", seed=next(seedg))
    funcs: tp.List[ExperimentFunction] = [
        imagesxp.Image(loss=loss, with_pgan=with_pgan)
        for loss in imagesxp.imagelosses.registry.values()
        if loss.REQUIRES_REFERENCE
    ]
    base_values: tp.List[tp.Any] = [func(func.parametrization.sample().value) for func in funcs]
    if cross_valid:
        skip_ci(reason="Too slow")
        mofuncs: tp.List[tp.Any] = helpers.SpecialEvaluationExperiment.create_crossvalidation_experiments(
            funcs, pareto_size=25
        )
    else:
        mofuncs = [fbase.MultiExperiment(funcs, upper_bounds=base_values)]
    for budget in [100 * 5 ** k for k in range(3)]:
        for num_workers in [1]:
            for algo in optims:
                for mofunc in mofuncs:
                    xp = Experiment(mofunc, algo, budget, num_workers=num_workers, seed=next(seedg))
                    yield xp


@registry.register
def image_multi_similarity_pgan(seed: tp.Optional[int] = None) -> tp.Iterator[Experiment]:
    """Counterpart of image_similarity, using PGan as a representation."""
    return image_multi_similarity(seed, with_pgan=True)


@registry.register
def image_multi_similarity_cv(seed: tp.Optional[int] = None) -> tp.Iterator[Experiment]:
    """Counterpart of image_multi_similarity with cross-validation."""
    return image_multi_similarity(seed, cross_valid=True)


@registry.register
def image_multi_similarity_pgan_cv(seed: tp.Optional[int] = None) -> tp.Iterator[Experiment]:
    """Counterpart of image_multi_similarity with cross-validation."""
    return image_multi_similarity(seed, cross_valid=True, with_pgan=True)


@registry.register
def image_quality_proxy(seed: tp.Optional[int] = None, with_pgan: bool = False) -> tp.Iterator[Experiment]:
    """Optimizing images: artificial criterion for now."""
    seedg = create_seed_generator(seed)
    optims: tp.List[tp.Any] = get_optimizers("structured_moo", seed=next(seedg))
    iqa, blur, brisque = [
        imagesxp.Image(loss=loss, with_pgan=with_pgan)
        for loss in (imagesxp.imagelosses.Koncept512, imagesxp.imagelosses.Blur, imagesxp.imagelosses.Brisque)
    ]
    # TODO: add the proxy info in the parametrization.
    for budget in [100 * 5 ** k for k in range(3)]:
        for algo in optims:
            for func in [blur, brisque]:
                # We optimize on blur or brisque and check performance on iqa.
                sfunc = helpers.SpecialEvaluationExperiment(func, evaluation=iqa)
                sfunc.add_descriptors(non_proxy_function=False)
                xp = Experiment(sfunc, algo, budget, num_workers=1, seed=next(seedg))
                yield xp


@registry.register
def image_quality_proxy_pgan(seed: tp.Optional[int] = None) -> tp.Iterator[Experiment]:
    return image_quality_proxy(seed, with_pgan=True)


@registry.register
def image_quality(
    seed: tp.Optional[int] = None, cross_val: bool = False, with_pgan: bool = False, num_images: int = 1
) -> tp.Iterator[Experiment]:
    """Optimizing images for quality:
    we optimize K512, Blur and Brisque.

    With num_images > 1, we are doing morphing.
    """
    seedg = create_seed_generator(seed)
    optims: tp.List[tp.Any] = get_optimizers("structured_moo", seed=next(seedg))
    # We optimize func_blur or func_brisque and check performance on func_iqa.
    funcs: tp.List[ExperimentFunction] = [
        imagesxp.Image(loss=loss, with_pgan=with_pgan, num_images=num_images)
        for loss in (
            imagesxp.imagelosses.Koncept512,
            imagesxp.imagelosses.Blur,
            imagesxp.imagelosses.Brisque,
        )
    ]
    # TODO: add the proxy info in the parametrization.
    if cross_val:
        mofuncs = helpers.SpecialEvaluationExperiment.create_crossvalidation_experiments(
            experiments=[funcs[0], funcs[2]],
            training_only_experiments=[funcs[1]],  # Blur is not good enough as an IQA for being in the list.
            pareto_size=16,
        )
    else:
        upper_bounds = [func(func.parametrization.value) for func in funcs]
        mofuncs: tp.Sequence[ExperimentFunction] = [fbase.MultiExperiment(funcs, upper_bounds=upper_bounds)]  # type: ignore
    for budget in [100 * 5 ** k for k in range(3)]:
        for num_workers in [1]:
            for algo in optims:
                for func in mofuncs:
                    xp = Experiment(func, algo, budget, num_workers=num_workers, seed=next(seedg))
                    yield xp


@registry.register
def morphing_pgan_quality(seed: tp.Optional[int] = None) -> tp.Iterator[Experiment]:
    return image_quality(seed, with_pgan=True, num_images=2)


@registry.register
def image_quality_cv(seed: tp.Optional[int] = None) -> tp.Iterator[Experiment]:
    """Counterpart of image_quality with cross-validation."""
    return image_quality(seed, cross_val=True)


@registry.register
def image_quality_pgan(seed: tp.Optional[int] = None) -> tp.Iterator[Experiment]:
    """Counterpart of image_quality with cross-validation."""
    return image_quality(seed, with_pgan=True)


@registry.register
def image_quality_cv_pgan(seed: tp.Optional[int] = None) -> tp.Iterator[Experiment]:
    """Counterpart of image_quality with cross-validation."""
    return image_quality(seed, cross_val=True, with_pgan=True)


@registry.register
def image_similarity_and_quality(
    seed: tp.Optional[int] = None, cross_val: bool = False, with_pgan: bool = False
) -> tp.Iterator[Experiment]:
    """Optimizing images: artificial criterion for now."""
    seedg = create_seed_generator(seed)
    optims: tp.List[tp.Any] = get_optimizers("structured_moo", seed=next(seedg))

    # 3 losses functions including 2 iqas.
    func_iqa = imagesxp.Image(loss=imagesxp.imagelosses.Koncept512, with_pgan=with_pgan)
    func_blur = imagesxp.Image(loss=imagesxp.imagelosses.Blur, with_pgan=with_pgan)
    base_blur_value: float = func_blur(func_blur.parametrization.value)  # type: ignore
    for func in [
        imagesxp.Image(loss=loss, with_pgan=with_pgan)
        for loss in imagesxp.imagelosses.registry.values()
        if loss.REQUIRES_REFERENCE
    ]:

        # Creating a reference value.
        base_value: float = func(func.parametrization.value)  # type: ignore
        mofuncs: tp.Iterable[fbase.ExperimentFunction]
        if cross_val:
            mofuncs = helpers.SpecialEvaluationExperiment.create_crossvalidation_experiments(
                training_only_experiments=[func, func_blur], experiments=[func_iqa], pareto_size=16
            )
        else:
            mofuncs = [
                fbase.MultiExperiment(
                    [func, func_blur, func_iqa], upper_bounds=[base_value, base_blur_value, 100.0]
                )
            ]
        for budget in [100 * 5 ** k for k in range(3)]:
            for algo in optims:
                for mofunc in mofuncs:
                    xp = Experiment(mofunc, algo, budget, num_workers=1, seed=next(seedg))
                    yield xp


@registry.register
def image_similarity_and_quality_cv(seed: tp.Optional[int] = None) -> tp.Iterator[Experiment]:
    """Counterpart of image_similarity_and_quality with cross-validation."""
    return image_similarity_and_quality(seed, cross_val=True)


@registry.register
def image_similarity_and_quality_pgan(seed: tp.Optional[int] = None) -> tp.Iterator[Experiment]:
    """Counterpart of image_similarity_and_quality with cross-validation."""
    return image_similarity_and_quality(seed, with_pgan=True)


@registry.register
def image_similarity_and_quality_cv_pgan(seed: tp.Optional[int] = None) -> tp.Iterator[Experiment]:
    """Counterpart of image_similarity_and_quality with cross-validation."""
    return image_similarity_and_quality(seed, cross_val=True, with_pgan=True)


@registry.register
def double_o_seven(seed: tp.Optional[int] = None) -> tp.Iterator[Experiment]:
    """Optimization of policies for the 007 game.
    Sequential or 10-parallel or 100-parallel. Various numbers of averagings: 1, 10 or 100."""
    # pylint: disable=too-many-locals
    seedg = create_seed_generator(seed)
    base_env = rl.envs.DoubleOSeven(verbose=False)
    random_agent = rl.agents.Agent007(base_env)
    modules = {"mono": rl.agents.Perceptron, "multi": rl.agents.DenseNet}
    agents = {
        a: rl.agents.TorchAgent.from_module_maker(base_env, m, deterministic=False)
        for a, m in modules.items()
    }
    env = base_env.with_agent(player_0=random_agent).as_single_agent()
    dde = ng.optimizers.DifferentialEvolution(crossover="dimension").set_name("DiscreteDE")
    optimizers: tp.List[tp.Any] = ["PSO", dde, "MetaTuneRecentering", "DiagonalCMA"]
    for num_repetitions in [1, 10, 100]:
        for archi in ["mono", "multi"]:
            for optim in optimizers:
                for env_budget in [5000, 10000, 20000, 40000]:
                    for num_workers in [1, 10, 100]:
                        # careful, not threadsafe
                        runner = rl.EnvironmentRunner(
                            env.copy(), num_repetitions=num_repetitions, max_step=50
                        )
                        func = rl.agents.TorchAgentFunction(
                            agents[archi], runner, reward_postprocessing=lambda x: 1 - x
                        )
                        opt_budget = env_budget // num_repetitions
                        yield Experiment(
                            func,
                            optim,
                            budget=opt_budget,
                            num_workers=num_workers,
                            seed=next(seedg),
                        )


@registry.register
def multiobjective_example(
    seed: tp.Optional[int] = None, hd: bool = False, many: bool = False
) -> tp.Iterator[Experiment]:
    """Optimization of 2 and 3 objective functions in Sphere, Ellipsoid, Cigar, Hm.
    Dimension 6 and 7.
    Budget 100 to 3200
    """
    seedg = create_seed_generator(seed)
    optims = get_optimizers("structure", "structured_moo", seed=next(seedg))
    optims += [
        ng.families.DifferentialEvolution(multiobjective_adaptation=False).set_name("DE-noadapt"),
        ng.families.DifferentialEvolution(crossover="twopoints", multiobjective_adaptation=False).set_name(
            "TwoPointsDE-noadapt"
        ),
    ]
    optims += ["DiscreteOnePlusOne", "DiscreteLenglerOnePlusOne"]
    popsizes = [20, 40, 80]
    optims += [
        ng.families.EvolutionStrategy(
            recombination_ratio=recomb, only_offsprings=only, popsize=pop, offsprings=pop * 5
        )
        for only in [True, False]
        for recomb in [0.1, 0.5]
        for pop in popsizes
    ]

    mofuncs: tp.List[fbase.MultiExperiment] = []
    dim = 2000 if hd else 7
    for name1, name2 in itertools.product(["sphere"], ["sphere", "hm"]):
        mofuncs.append(
            fbase.MultiExperiment(
                [
                    ArtificialFunction(name1, block_dimension=dim),
                    ArtificialFunction(name2, block_dimension=dim),
                ]
                + (
                    [
                        ArtificialFunction(name1, block_dimension=dim),  # Addendum for many-objective optim.
                        ArtificialFunction(name2, block_dimension=dim),
                    ]
                    if many
                    else []
                ),
                upper_bounds=[100, 100] * (2 if many else 1),
            )
        )
        mofuncs.append(
            fbase.MultiExperiment(
                [
                    ArtificialFunction(name1, block_dimension=dim - 1),
                    ArtificialFunction("sphere", block_dimension=dim - 1),
                    ArtificialFunction(name2, block_dimension=dim - 1),
                ]
                + (
                    [
                        ArtificialFunction(
                            name1, block_dimension=dim - 1
                        ),  # Addendum for many-objective optim.
                        ArtificialFunction("sphere", block_dimension=dim - 1),
                        ArtificialFunction(name2, block_dimension=dim - 1),
                    ]
                    if many
                    else []
                ),
                upper_bounds=[100, 100, 100.0] * (2 if many else 1),
            )
        )
    for mofunc in mofuncs:
        for optim in optims:
            for budget in [100, 200, 400, 800, 1600, 3200]:
                for nw in [1, 100]:
                    yield Experiment(mofunc, optim, budget=budget, num_workers=nw, seed=next(seedg))


@registry.register
def multiobjective_example_hd(seed: tp.Optional[int] = None) -> tp.Iterator[Experiment]:
    """Counterpart of moo with high dimension."""
    return multiobjective_example(seed, hd=True)


@registry.register
def multiobjective_example_many_hd(seed: tp.Optional[int] = None) -> tp.Iterator[Experiment]:
    """Counterpart of moo with high dimension and more objective functions."""
    return multiobjective_example(seed, hd=True, many=True)


@registry.register
def multiobjective_example_many(seed: tp.Optional[int] = None) -> tp.Iterator[Experiment]:
    """Counterpart of moo with more objective functions."""
    return multiobjective_example(seed, many=True)


@registry.register
def pbt(seed: tp.Optional[int] = None) -> tp.Iterator[Experiment]:
    # prepare list of parameters to sweep for independent variables
    seedg = create_seed_generator(seed)
    optimizers = [
        "CMA",
        "TwoPointsDE",
        "Shiwa",
        "OnePlusOne",
        "DE",
        "PSO",
        "NaiveTBPSA",
        "RecombiningOptimisticNoisyDiscreteOnePlusOne",
        "PortfolioNoisyDiscreteOnePlusOne",
    ]  # type: ignore
    for func in PBT.itercases():
        for optim in optimizers:
            for budget in [100, 400, 1000, 4000, 10000]:
                yield Experiment(func, optim, budget=budget, seed=next(seedg))


@registry.register
def far_optimum_es(seed: tp.Optional[int] = None) -> tp.Iterator[Experiment]:
    # prepare list of parameters to sweep for independent variables
    seedg = create_seed_generator(seed)
    optims = get_optimizers("es", "basics", seed=next(seedg))  # type: ignore
    for func in FarOptimumFunction.itercases():
        for optim in optims:
            for budget in [100, 400, 1000, 4000, 10000]:
                yield Experiment(func, optim, budget=budget, seed=next(seedg))


@registry.register
def photonics(seed: tp.Optional[int] = None, as_tuple: bool = False) -> tp.Iterator[Experiment]:
    """Too small for being interesting: Bragg mirror + Chirped + Morpho butterfly."""
    seedg = create_seed_generator(seed)
    optims = get_optimizers("es", "basics", "splitters", seed=next(seedg))  # type: ignore
    for method in ["clipping", "tanh"]:  # , "arctan"]:
        for name in ["bragg", "chirped", "morpho", "cf_photosic_realistic", "cf_photosic_reference"]:
            func = Photonics(name, 60 if name == "morpho" else 80, bounding_method=method, as_tuple=as_tuple)
            for budget in [1e3, 1e4, 1e5, 1e6]:
                for algo in optims:
                    xp = Experiment(func, algo, int(budget), num_workers=1, seed=next(seedg))
                    if not xp.is_incoherent:
                        yield xp


@registry.register
def photonics2(seed: tp.Optional[int] = None) -> tp.Iterator[Experiment]:
    """Counterpart of yabbob with higher dimensions."""
    return photonics(seed, as_tuple=True)


@registry.register
def adversarial_attack(seed: tp.Optional[int] = None) -> tp.Iterator[Experiment]:
    """Pretrained ResNes50 under black-box attacked.
    Square attacks:
    100 queries ==> 0.1743119266055046
    200 queries ==> 0.09043250327653997
    300 queries ==> 0.05111402359108781
    400 queries ==> 0.04325032765399738
    1700 queries ==> 0.001310615989515072
    """
    seedg = create_seed_generator(seed)
    optims = get_optimizers("structure", "structured_moo", seed=next(seedg))
    folder = os.environ.get("NEVERGRAD_ADVERSARIAL_EXPERIMENT_FOLDER", None)
    if folder is None:
        warnings.warn(
            "Using random images, set variable NEVERGRAD_ADVERSARIAL_EXPERIMENT_FOLDER to specify a folder"
        )
    for func in imagesxp.ImageAdversarial.make_folder_functions(folder=folder):
        for budget in [100, 200, 300, 400, 1700]:
            for num_workers in [1]:
                for algo in optims:
                    xp = Experiment(func, algo, budget, num_workers=num_workers, seed=next(seedg))
                    yield xp


@registry.register
def pbo_suite(seed: tp.Optional[int] = None) -> tp.Iterator[Experiment]:
    # Discrete, unordered.
    dde = ng.optimizers.DifferentialEvolution(crossover="dimension").set_name("DiscreteDE")
    seedg = create_seed_generator(seed)
    for dim in [16, 64, 100]:
        for fid in range(1, 24):
            for iid in range(1, 5):
                try:
                    func = iohprofiler.PBOFunction(fid, iid, dim)
                except ModuleNotFoundError as e:
                    raise fbase.UnsupportedExperiment("IOHexperimenter needs to be installed") from e
                for optim in [
                    "DiscreteOnePlusOne",
                    "Shiwa",
                    "CMA",
                    "PSO",
                    "TwoPointsDE",
                    "DE",
                    "OnePlusOne",
                    "AdaptiveDiscreteOnePlusOne",
                    "CMandAS2",
                    "PortfolioDiscreteOnePlusOne",
                    "DoubleFastGADiscreteOnePlusOne",
                    "MultiDiscrete",
                    "cGA",
                    dde,
                ]:
                    for nw in [1, 10]:
                        for budget in [100, 1000, 10000]:
                            yield Experiment(func, optim, num_workers=nw, budget=budget, seed=next(seedg))  # type: ignore


def causal_similarity(seed: tp.Optional[int] = None) -> tp.Iterator[Experiment]:
    """Finding the best causal graph"""
    seedg = create_seed_generator(seed)
    optims = ["CMA", "NGOpt8", "DE", "PSO", "RecES", "RecMixES", "RecMutDE", "ParametrizationDE"]
    func = CausalDiscovery()
    for budget in [100 * 5 ** k for k in range(3)]:
        for num_workers in [1]:
            for algo in optims:
                xp = Experiment(func, algo, budget, num_workers=num_workers, seed=next(seedg))
                if not xp.is_incoherent:
                    yield xp


def unit_commitment(seed: tp.Optional[int] = None) -> tp.Iterator[Experiment]:
    """Unit commitment problem."""
    seedg = create_seed_generator(seed)
    optims = ["CMA", "NGOpt8", "DE", "PSO", "RecES", "RecMixES", "RecMutDE", "ParametrizationDE"]
    for num_timepoint in [5, 10, 20]:
        for num_generator in [3, 8]:
            func = UnitCommitmentProblem(num_timepoints=num_timepoint, num_generators=num_generator)
            for budget in [100 * 5 ** k for k in range(3)]:
                for algo in optims:
                    xp = Experiment(func, algo, budget, num_workers=1, seed=next(seedg))
                    if not xp.is_incoherent:
                        yield xp<|MERGE_RESOLUTION|>--- conflicted
+++ resolved
@@ -1209,7 +1209,6 @@
 
 
 @registry.register
-<<<<<<< HEAD
 def gym_multifid_anm(seed: tp.Optional[int] = None) -> tp.Iterator[Experiment]:
     """Gym simulator for Active Network Management."""
 
@@ -1226,23 +1225,15 @@
 
 
 @registry.register
-def gym_anm(seed: tp.Optional[int] = None) -> tp.Iterator[Experiment]:
-=======
 def gym_anm(
     seed: tp.Optional[int] = None, specific_problem: str = "LANM", conformant: bool = False
 ) -> tp.Iterator[Experiment]:
->>>>>>> 74c197d1
     """Gym simulator for Active Network Management."""
     if specific_problem == "directcompilergym":
         func = CompilerGym()
     else:
         func = GymMulti(specific_problem, control="conformant") if conformant else GymMulti(specific_problem)
     seedg = create_seed_generator(seed)
-<<<<<<< HEAD
-    optims = get_optimizers("basics", "progressive", "splitters", "baselines", seed=next(seedg))
-    for budget in [25, 50, 100, 200, 400, 800, 1600, 3200, 6400, 12800, 25600, 51200]:
-        for num_workers in [1, 30]:
-=======
     optims = [
         "DE",
         "TwoPointsDE",
@@ -1252,10 +1243,8 @@
         "DiscreteLenglerOnePlusOne",
         "PortfolioDiscreteOnePlusOne",
     ]
-    optims = ["DE"]
     for budget in [25, 50, 100, 200, 400, 800, 1600]:
         for num_workers in [1]:
->>>>>>> 74c197d1
             if num_workers < budget:
                 for algo in optims:
                     xp = Experiment(func, algo, budget, num_workers=num_workers, seed=next(seedg))

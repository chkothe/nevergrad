
#
# This source code is licensed under the MIT license found in the
# LICENSE file in the root directory of this source tree.

import uuid
import warnings
import operator
import functools
from collections import OrderedDict
import typing as tp
import numpy as np
from . import utils
# pylint: disable=no-value-for-parameter


P = tp.TypeVar("P", bound="Parameter")
D = tp.TypeVar("D", bound="Dict")


<<<<<<< HEAD
# pylint: disable=too-many-instance-attributes,too-many-public-methods
=======
class Descriptors(tp.NamedTuple):
    """Provides access to a set of descriptors for the parametrization
    This can be used within optimizers.
    """
    deterministic: bool = True
    continuous: bool = True


class NotSupportedError(RuntimeError):
    """This type of operation is not supported by the parameter.
    """


# pylint: disable=too-many-instance-attributes
>>>>>>> 7d278ac0
class Parameter:
    """This provides the core functionality of a parameter, aka
    value, subparameters, mutation, recombination
    and additional features such as shared random state,
    constraint check, hashes, generation and naming.
    """

    def __init__(self, **subparameters: tp.Any) -> None:
        # Main features
        self.uid = uuid.uuid4().hex
        self.parents_uids: tp.List[str] = []
        self._subparameters = None if not subparameters else Dict(**subparameters)
        self._dimension: tp.Optional[int] = None
        # Additional convenient features
        self._random_state: tp.Optional[np.random.RandomState] = None  # lazy initialization
        self._generation = 0
        self._constraint_checkers: tp.List[tp.Callable[[tp.Any], bool]] = []
        self._name: tp.Optional[str] = None
        self._frozen = False
        self._descriptors: tp.Optional[utils.Descriptors] = None

    @property
<<<<<<< HEAD
=======
    def descriptors(self) -> Descriptors:
        return Descriptors(deterministic=True, continuous=True)

    @property
>>>>>>> 7d278ac0
    def value(self) -> tp.Any:
        raise NotImplementedError

    @value.setter
    def value(self, value: tp.Any) -> tp.Any:
        raise NotImplementedError

    @property
    def subparameters(self) -> "Dict":
        if self._subparameters is None:  # delayed instantiation to avoid infinte loop
            assert self.__class__ != Dict, "subparameters of Parameters dict should never be called"
            self._subparameters = Dict()
        assert self._subparameters is not None
        return self._subparameters

    @property
    def dimension(self) -> int:
        """Dimension of the standardized space for this parameter
        i.e size of the vector returned by get_standardized_data()
        """
        if self._dimension is None:
            try:
                self._dimension = self.get_standardized_data().size
            except utils.NotSupportedError:
                self._dimension = 0
        return self._dimension

    def mutate(self) -> None:
        """Mutate subparameters of the instance, and then its value
        """
        self._check_frozen()
        self.subparameters.mutate()
        data = self.get_standardized_data()  # pylint: disable=assignment-from-no-return
        # let's assume the random state is already there (next class)
        self.set_standardized_data(data + self.random_state.normal(size=data.shape), deterministic=False)

    def sample(self: P) -> P:
        """Sample a new instance of the parameter.
        This usually means spawning a child and mutating itp.
        This function should be used in optimizers when creating an initial population
        """
        child = self.spawn_child()
        child.mutate()
        return child

    def recombine(self: P, *others: P) -> None:
        """Update value and subparameters of this instance by combining it with
        other instances.

        Parameters
        ----------
        *others: Parameter
            other instances of the same type than this instance.
        """
        raise utils.NotSupportedError(f"Recombination is not implemented for {self.name}")

<<<<<<< HEAD
    def get_standardized_data(self: P, *, instance: tp.Optional[P] = None) -> np.ndarray:
=======
    def get_standardized_data(self: P, instance: tp.Optional[P] = None) -> np.ndarray:
>>>>>>> 7d278ac0
        """Get the standardized data representing the value of the instance as an array in the optimization space.
        In this standardized space, a mutation is typically centered and reduced (sigma=1) Gaussian noise.
        The data only represent the value of this instance, not the subparameters (eg.: mutable sigma), hence it does not
        fully represent the state of the instance. Also, in stochastic cases, the value can be non-deterministically
        deduced from the data (eg.: categorical variable, for which data includes sampling weights for each value)

        Parameters
        ----------
        instance: Parameter
            the instance to represent in the standardized data space. By default this is "self", but other
            instances of the same type can be passed so as to be able to perform operations between them in the
            standardized data space (see note below)

        Returns
        -------
        np.ndarray
            the representation of the value in the optimization space

        Note
        ----
        Operations between different standardized data should only be performed if at least one of these conditions apply:
        - subparameters do not mutate (eg: sigma is constant)
        - each array was produced by the same instance in the exact same state (no mutation)
        - to make the code more explicit, the "instance" parameter is enforced as a keyword-only parameter.
        """
        assert instance is None or isinstance(instance, self.__class__), f"Expected {type(self)} but got {type(instance)} as instance"
        return self._internal_get_standardized_data(self if instance is None else instance)

    def _internal_get_standardized_data(self: P, instance: P) -> np.ndarray:
        raise utils.NotSupportedError(f"Export to standardized data space is not implemented for {self.name}")

<<<<<<< HEAD
    def set_standardized_data(self: P, data: np.ndarray, *, instance: tp.Optional[P] = None, deterministic: bool = False) -> P:
=======
    def set_standardized_data(self: P, data: np.ndarray, instance: tp.Optional[P] = None, deterministic: bool = False) -> P:
>>>>>>> 7d278ac0
        """Updates the value of the provided instance (or self) using the standardized data.

        Parameters
        ----------
        np.ndarray
            the representation of the value in the optimization space
        instance: Parameter
            the instance to update ("self", if not provided)
        deterministic: bool
            whether the value should be deterministically drawn (max probability) in the case of stochastic parameters

        Returns
        -------
        Parameter
            the updated instance (self, or the provided instance)

        Note
        ----
        To make the code more explicit, the "instance" and "deterministic" parameters are enforced
        as keyword-only parameters.
        """
        assert isinstance(deterministic, bool)
        sent_instance = self if instance is None else instance
        assert isinstance(sent_instance, self.__class__), f"Expected {type(self)} but got {type(sent_instance)} as instance"
        sent_instance._check_frozen()
        return self._internal_set_standardized_data(data, sent_instance, deterministic=deterministic)

    def _internal_set_standardized_data(self: P, data: np.ndarray, instance: P, deterministic: bool = False) -> P:
        raise utils.NotSupportedError(f"Import from standardized data space is not implemented for {self.name}")

    # PART 2 - Additional features

    @property
    def generation(self) -> int:
        """Generation of the parameter (children are current generation + 1)
        """
        return self._generation

    def get_value_hash(self) -> tp.Hashable:
        """Hashable object representing the current value of the instance
        """
        val = self.value
        if isinstance(val, (str, bytes, float, int)):
            return val
        elif isinstance(val, np.ndarray):
            return val.tobytes()
        else:
            raise utils.NotSupportedError(f"Value hash is not supported for object {self.name}")

    def get_data_hash(self) -> tp.Hashable:
<<<<<<< HEAD
        """Hashable object representing the current standardized data of the objectp.
=======
        """Hashable object representing the current standardized data of the object.
>>>>>>> 7d278ac0

        Note
        ----
        - this differs from the value hash, since the value is sometimes randomly sampled from the data
        - standardized data does not account for the full state of the instance (it does not contain
          data from subparameters)
        """
        return self.get_standardized_data().tobytes()

    def _get_name(self) -> str:
        """Internal implementation of parameter name. This should be value independant, and should not account
        for subparameters.
        """
        return self.__class__.__name__

    @property
    def name(self) -> str:
        """Name of the parameter
        This is used to keep track of how this Parameter is configured (included through subparameters),
        mostly for reproducibility A default version is always provided, but can be overriden directly
        through the attribute, or through the set_name method (which allows chaining).
        """
        if self._name is not None:
            return self._name
        substr = ""
        if self._subparameters is not None and self.subparameters:
            substr = f"[{self.subparameters._get_parameters_str()}]"
        return f"{self._get_name()}" + substr

    @name.setter
    def name(self, name: str) -> None:
        self.set_name(name)  # with_name allows chaining

    def __repr__(self) -> str:
        return f"{self.name}:{self.value}"

    def set_name(self: P, name: str) -> P:
        """Sets a name and return the current instrumentation (for chaining)

        Parameter
        ---------
        name: str
            new name to use to represent the Parameter
        """
        self._name = name
        return self

    # %% Constraint management

    def satisfies_constraint(self) -> bool:
        """Whether the instance satisfies the constraints added through
        the "register_cheap_constraint" method

        Returns
        -------
        bool
            True iff the constraint is satisfied
        """
        if not self._constraint_checkers:
            return True
        val = self.value
        return all(func(val) for func in self._constraint_checkers)

    def register_cheap_constraint(self, func: tp.Callable[[tp.Any], bool]) -> None:
        """Registers a new constraint on the parameter values.

        Parameter
        ---------
        func: Callable
            function which, given the value of the instance, returns whether it satisfies the constraintp.

        Note
        - this is only for checking after mutation/recombination/etc if the value still satisfy the constraints.
          The constraint is not used in those processes.
        - constraints should be fast to compute.
        """
        if getattr(func, "__name__", "not lambda") == "<lambda>":  # LambdaType does not work :(
            warnings.warn("Lambda as constraint is not advice because it may not be picklable")
        self._constraint_checkers.append(func)

    # %% random state

    @property
    def random_state(self) -> np.random.RandomState:
        """Random state the instrumentation and the optimizers pull from.
        It can be seeded/replaced.
        """
        if self._random_state is None:
            # use the setter, to make sure the random state is propagated to the variables
            seed = np.random.randint(2 ** 32, dtype=np.uint32)
            self._set_random_state(np.random.RandomState(seed))
        assert self._random_state is not None
        return self._random_state

    @random_state.setter
    def random_state(self, random_state: np.random.RandomState) -> None:
        self._set_random_state(random_state)

    def _set_random_state(self, random_state: np.random.RandomState) -> None:
        self._random_state = random_state
        if self._subparameters is not None:
            self.subparameters._set_random_state(random_state)

    def spawn_child(self: P, new_value: tp.Optional[tp.Any] = None) -> P:
        """Creates a new instance which shares the same random generator than its parent,
        is sampled from the same data, and mutates independently from the parentp.
        If a new value is provided, it will be set to the new instance

        Parameter
        ---------
        value: anything (optional)
            if provided, it will be set to the new instance.

        Returns
        -------
        Parameter
            a new instance of the same class, with same parameters/subparameters/...
            Optionally, a new value will be set after creation
        """
        rng = self.random_state  # make sure to create one before spawning
        child = self._internal_spawn_child()
        child._set_random_state(rng)
        child._constraint_checkers = list(self._constraint_checkers)
        child._generation = self.generation + 1
        child._descriptors = self._descriptors
        child._name = self._name
        child.parents_uids.append(self.uid)
        if new_value is not None:
            child.value = new_value
        return child

    def freeze(self) -> None:
        """Prevents the parameter from changing value again (through value, mutate etc...)
        """
        self._frozen = True
        if self._subparameters is not None:
            self._subparameters.freeze()

    def _check_frozen(self) -> None:
        if self._frozen and not isinstance(self, Constant):  # nevermind constants (since they dont spawn children)
            raise RuntimeError(f"Cannot modify frozen Parameter {self}, please spawn a child and modify it instead")

    def _internal_spawn_child(self: P) -> P:
        # default implem just forwards params
        inputs = {k: v.spawn_child() if isinstance(v, Parameter) else v for k, v in self.subparameters._parameters.items()}
        child = self.__class__(**inputs)
        return child

    def copy(self: P) -> P:  # TODO test (see former instrumentation_copy test)
        """Create a child, but remove the random state
        This is used to run multiple experiments
        """
        child = self.spawn_child()
        child.random_state = None
        return child

    def _compute_descriptors(self) -> utils.Descriptors:
        return utils.Descriptors()

    @property
    def descriptors(self) -> utils.Descriptors:
        if self._descriptors is None:
            self._compute_descriptors()
            self._descriptors = self._compute_descriptors()
        return self._descriptors


class Constant(Parameter):
    """Parameter-like object for simplifying management of constant parameters:
    mutation/recombination do nothing, value cannot be changed, standardize data is an empty array,
    child is the same instance.

    Parameter
    ---------
    value: Any
        the value that this parameter will always provide
    """

    def __init__(self, value: tp.Any) -> None:
        super().__init__()
        if isinstance(value, Parameter):
            raise TypeError("Only non-parameters can be wrapped in a Constant")
        self._value = value

    def _get_name(self) -> str:
        return str(self._value)

    def get_value_hash(self) -> tp.Hashable:
        try:
            return super().get_value_hash()
        except utils.NotSupportedError:
            return "#non-hashable-constant#"

    @property
    def value(self) -> tp.Any:
        return self._value

    @value.setter
    def value(self, value: tp.Any) -> None:
<<<<<<< HEAD
        if not (value == self._value or value is self._value):
=======
        if not value == self._value:
>>>>>>> 7d278ac0
            raise ValueError(f'Constant value can only be updated to the same value (in this case "{self._value}")')

    def _internal_get_standardized_data(self: P, instance: P) -> np.ndarray:
        return np.array([])

    def _internal_set_standardized_data(self: P, data: np.ndarray, instance: P, deterministic: bool = False) -> P:
        if data.size:
            raise ValueError(f"Constant dimension should be 0 (got data: {data})")
        return instance

    def spawn_child(self: P, new_value: tp.Optional[tp.Any] = None) -> P:
        if new_value is not None:
            self.value = new_value  # check that it is equal
        return self  # no need to create another instance for a constant

    def recombine(self: P, *others: P) -> None:
        pass

    def mutate(self) -> None:
        pass


def as_parameter(param: tp.Any) -> Parameter:
    """Returns a Parameter from anything:
    either the input if it is already a parameter, or a Constant if not
    This is convenient for iterating over Parameter and other objects alike
    """
    if isinstance(param, Parameter):
        return param
    else:
        return Constant(param)


class Dict(Parameter):
    """Dictionary-valued parameter. This Parameter can contain other Parameters,
    its value is a dict, with keys the ones provided as input, and corresponding values are
    either directly the provided values if they are not Parameter instances, or the value of those
    Parameters. It also implements a getter to access the Parameters directly if need be.

    Parameters
    ----------
    **parameters: Any
        the objects or Parameter which will provide values for the dict

    Note
    ----
    This is the base structure for all container Parameters, and it is
    used to hold the subparameters for all Parameter classes.
    """

    def __init__(self, **parameters: tp.Any) -> None:
        super().__init__()
        self._parameters: tp.Dict[tp.Any, Parameter] = {k: as_parameter(p) for k, p in parameters.items()}
        self._sizes: tp.Optional[tp.Dict[str, int]] = None
<<<<<<< HEAD
        self._sanity_check(list(self._parameters.values()))
=======
        self._sanity_check(list(parameters.values()))
>>>>>>> 7d278ac0

    def _sanity_check(self, parameters: tp.List[Parameter]) -> None:
        """Check that all subparameters are different
        """  # TODO: this is first order, in practice we would need to test all the different parameter levels together
        if parameters:
            assert all(isinstance(p, Parameter) for p in parameters)
            ids = {id(p) for p in parameters}
            if len(ids) != len(parameters):
                raise ValueError("Don't repeat twice the same parameter")

    def _compute_descriptors(self) -> utils.Descriptors:
        init = utils.Descriptors()
        return functools.reduce(operator.and_, [p.descriptors for p in self._parameters.values()], init)

    def __getitem__(self, name: tp.Any) -> Parameter:
        return self._parameters[name]

    def __len__(self) -> int:
        return len(self._parameters)

    def _get_parameters_str(self) -> str:
        params = sorted((k, p.name) for k, p in self._parameters.items())
        return ",".join(f"{k}={n}" for k, n in params)

    def _get_name(self) -> str:
        return f"{self.__class__.__name__}({self._get_parameters_str()})"

    @property
    def value(self) -> tp.Dict[str, tp.Any]:
        return {k: as_parameter(p).value for k, p in self._parameters.items()}

    @value.setter
    def value(self, value: tp.Dict[str, tp.Any]) -> None:
        if set(value) != set(self._parameters):
            raise ValueError(f"Got input keys {set(value)} but expected {set(self._parameters)}")
        for key, val in value.items():
            as_parameter(self._parameters[key]).value = val

    def get_value_hash(self) -> tp.Hashable:
        return tuple(sorted((x, y.get_value_hash()) for x, y in self._parameters.items()))

    def _internal_get_standardized_data(self: D, instance: D) -> np.ndarray:
        data = {k: self[k].get_standardized_data(instance=p) for k, p in instance._parameters.items()}
        if self._sizes is None:
            self._sizes = OrderedDict(sorted((x, y.size) for x, y in data.items()))
        assert self._sizes is not None
        data_list = [data[k] for k in self._sizes]
        if not data_list:
            return np.array([])
        return data_list[0] if len(data_list) == 1 else np.concatenate(data_list)  # type: ignore

    def _internal_set_standardized_data(self: D, data: np.ndarray, instance: D, deterministic: bool = False) -> D:
        if self._sizes is None:
            self.get_standardized_data()
        assert self._sizes is not None
        if data.size != sum(v for v in self._sizes.values()):
            raise ValueError(f"Unexpected shape {data.shape} for {self} with dimension {self.dimension}")
        data = data.ravel()
        start, end = 0, 0
        for name, size in self._sizes.items():
            end = start + size
            self._parameters[name].set_standardized_data(data[start: end], instance=instance[name], deterministic=deterministic)
            start = end
        assert end == len(data), f"Finished at {end} but expected {len(data)}"
        return instance

    def mutate(self) -> None:
        # pylint: disable=pointless-statement
        self.random_state  # make sure to create one before using
        for param in self._parameters.values():
            param.mutate()

    def sample(self: D) -> D:
        child = self.spawn_child()
        child._parameters = {k: p.sample() for k, p in self._parameters.items()}
        return child  # TODO check

    def recombine(self, *others: "Dict") -> None:
        # pylint: disable=pointless-statement
        self.random_state  # make sure to create one before using
        assert all(isinstance(o, self.__class__) for o in others)
        for k, param in self._parameters.items():
            param.recombine(*[o[k] for o in others])

    def _internal_spawn_child(self: D) -> D:
        child = self.__class__()
        child._parameters = {k: v.spawn_child() for k, v in self._parameters.items()}
        return child

    def _set_random_state(self, random_state: np.random.RandomState) -> None:
        super()._set_random_state(random_state)
        for param in self._parameters.values():
            if isinstance(param, Parameter):
                param._set_random_state(random_state)

    def satisfies_constraint(self) -> bool:
        compliant = super().satisfies_constraint()
        return compliant and all(param.satisfies_constraint() for param in self._parameters.values() if isinstance(param, Parameter))

    def freeze(self) -> None:
        super().freeze()
        for p in self._parameters.values():
            p.freeze()<|MERGE_RESOLUTION|>--- conflicted
+++ resolved
@@ -18,24 +18,7 @@
 D = tp.TypeVar("D", bound="Dict")
 
 
-<<<<<<< HEAD
 # pylint: disable=too-many-instance-attributes,too-many-public-methods
-=======
-class Descriptors(tp.NamedTuple):
-    """Provides access to a set of descriptors for the parametrization
-    This can be used within optimizers.
-    """
-    deterministic: bool = True
-    continuous: bool = True
-
-
-class NotSupportedError(RuntimeError):
-    """This type of operation is not supported by the parameter.
-    """
-
-
-# pylint: disable=too-many-instance-attributes
->>>>>>> 7d278ac0
 class Parameter:
     """This provides the core functionality of a parameter, aka
     value, subparameters, mutation, recombination
@@ -58,13 +41,6 @@
         self._descriptors: tp.Optional[utils.Descriptors] = None
 
     @property
-<<<<<<< HEAD
-=======
-    def descriptors(self) -> Descriptors:
-        return Descriptors(deterministic=True, continuous=True)
-
-    @property
->>>>>>> 7d278ac0
     def value(self) -> tp.Any:
         raise NotImplementedError
 
@@ -121,11 +97,7 @@
         """
         raise utils.NotSupportedError(f"Recombination is not implemented for {self.name}")
 
-<<<<<<< HEAD
     def get_standardized_data(self: P, *, instance: tp.Optional[P] = None) -> np.ndarray:
-=======
-    def get_standardized_data(self: P, instance: tp.Optional[P] = None) -> np.ndarray:
->>>>>>> 7d278ac0
         """Get the standardized data representing the value of the instance as an array in the optimization space.
         In this standardized space, a mutation is typically centered and reduced (sigma=1) Gaussian noise.
         The data only represent the value of this instance, not the subparameters (eg.: mutable sigma), hence it does not
@@ -157,11 +129,7 @@
     def _internal_get_standardized_data(self: P, instance: P) -> np.ndarray:
         raise utils.NotSupportedError(f"Export to standardized data space is not implemented for {self.name}")
 
-<<<<<<< HEAD
     def set_standardized_data(self: P, data: np.ndarray, *, instance: tp.Optional[P] = None, deterministic: bool = False) -> P:
-=======
-    def set_standardized_data(self: P, data: np.ndarray, instance: tp.Optional[P] = None, deterministic: bool = False) -> P:
->>>>>>> 7d278ac0
         """Updates the value of the provided instance (or self) using the standardized data.
 
         Parameters
@@ -212,11 +180,7 @@
             raise utils.NotSupportedError(f"Value hash is not supported for object {self.name}")
 
     def get_data_hash(self) -> tp.Hashable:
-<<<<<<< HEAD
-        """Hashable object representing the current standardized data of the objectp.
-=======
         """Hashable object representing the current standardized data of the object.
->>>>>>> 7d278ac0
 
         Note
         ----
@@ -416,11 +380,7 @@
 
     @value.setter
     def value(self, value: tp.Any) -> None:
-<<<<<<< HEAD
         if not (value == self._value or value is self._value):
-=======
-        if not value == self._value:
->>>>>>> 7d278ac0
             raise ValueError(f'Constant value can only be updated to the same value (in this case "{self._value}")')
 
     def _internal_get_standardized_data(self: P, instance: P) -> np.ndarray:
@@ -475,11 +435,7 @@
         super().__init__()
         self._parameters: tp.Dict[tp.Any, Parameter] = {k: as_parameter(p) for k, p in parameters.items()}
         self._sizes: tp.Optional[tp.Dict[str, int]] = None
-<<<<<<< HEAD
         self._sanity_check(list(self._parameters.values()))
-=======
-        self._sanity_check(list(parameters.values()))
->>>>>>> 7d278ac0
 
     def _sanity_check(self, parameters: tp.List[Parameter]) -> None:
         """Check that all subparameters are different

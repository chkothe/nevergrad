# Copyright (c) Facebook, Inc. and its affiliates. All Rights Reserved.
#
# This source code is licensed under the MIT license found in the
# LICENSE file in the root directory of this source tree.

from typing import Optional, Union
import numpy as np
from scipy import stats
from ..common.typetools import ArrayLike
from ..instrumentation import Instrumentation
from . import sequences
from . import base

# # # # # classes of optimizers # # # # #


class OneShotOptimizer(base.Optimizer):
    # pylint: disable=abstract-method
    one_shot = True

# # # # # very basic baseline optimizers # # # # #


class _RandomSearch(OneShotOptimizer):

    def __init__(self, instrumentation: Union[int, Instrumentation], budget: Optional[int] = None, num_workers: int = 1) -> None:
        super().__init__(instrumentation, budget=budget, num_workers=num_workers)
        self._parameters = RandomSearchMaker()  # updated by the parametrized family

    def _internal_ask(self) -> ArrayLike:
        # pylint: disable=not-callable
        if self._parameters.quasi_opposite == "quasi" and self._num_ask % 2:
            return -self.random_state.uniform(0., 1.) * self.last_guy  # type: ignore
        if self._parameters.quasi_opposite == "opposite" and self._num_ask % 2:
            return -self.last_guy  # type: ignore
        if self._parameters.middle_point and not self._num_ask:
            self.last_guy = np.zeros(self.dimension)
            return self.last_guy  # type: ignore
        scale = self._parameters.scale
        if isinstance(scale, str) and scale == "random":
<<<<<<< HEAD
            scale = np.exp(self.random_state.normal(0., 1.) - 2.) / np.sqrt(self.dimension)
        point = (self.random_state.standard_cauchy(self.dimension) if self._parameters.cauchy
                 else self.random_state.normal(0, 1, self.dimension))
        self.last_guy = scale * point
        return self.last_guy  # type: ignore
=======
            scale = np.exp(self._rng.normal(0., 1.) - 2.) / np.sqrt(self.dimension)
        point = (self._rng.standard_cauchy(self.dimension) if self._parameters.cauchy
                 else self._rng.normal(0, 1, self.dimension))
        return scale * point  # type: ignore
>>>>>>> 830a0728

    def _internal_provide_recommendation(self) -> ArrayLike:
        if self._parameters.stupid:
            return self._internal_ask()
        return super()._internal_provide_recommendation()


class RandomSearchMaker(base.ParametrizedFamily):
    """Provides random suggestions.

    Parameters
    ----------
    stupid: bool
        Provides a random recommendation instead of the best point so far (for baseline)
    middle_point: bool
        enforces that the first suggested point (ask) is zero.
    quasi_opposite: str
        symmetrizes exploration wrt the center:
             - full symmetry if "opposite"
             - random * symmetric if "quasi"
    cauchy: bool
        use a Cauchy distribution instead of Gaussian distribution
    scale: float or "random"
        scalar for multiplying the suggested point values. If "random", this
        used a randomized pattern for the scale.
    """

    _optimizer_class = _RandomSearch
    one_shot = True

    # pylint: disable=unused-argument
    def __init__(self, *, middle_point: bool = False, stupid: bool = False,
                 quasi_opposite: str = "none",
                 cauchy: bool = False, scale: Union[float, str] = 1.) -> None:
        # keep all parameters and set initialize superclass for print
        assert isinstance(scale, (int, float)) or scale == "random"
        self.middle_point = middle_point
        self.quasi_opposite = quasi_opposite
        self.stupid = stupid
        self.cauchy = cauchy
        self.scale = scale
        super().__init__()

Zero = RandomSearchMaker(scale=0.).with_name("Zero", register=True)
RandomSearch = RandomSearchMaker().with_name("RandomSearch", register=True)
QORandomSearch = RandomSearchMaker(quasi_opposite="quasi").with_name("QORandomSearch", register=True)
ORandomSearch = RandomSearchMaker(quasi_opposite="opposite").with_name("ORandomSearch", register=True)
RandomSearchPlusMiddlePoint = RandomSearchMaker(middle_point=True).with_name("RandomSearchPlusMiddlePoint", register=True)
LargerScaleRandomSearchPlusMiddlePoint = RandomSearchMaker(
    middle_point=True, scale=500.).with_name("LargerScaleRandomSearchPlusMiddlePoint", register=True)
SmallScaleRandomSearchPlusMiddlePoint = RandomSearchMaker(
    middle_point=True, scale=.01).with_name("SmallScaleRandomSearchPlusMiddlePoint", register=True)
StupidRandom = RandomSearchMaker(stupid=True).with_name("StupidRandom", register=True)
CauchyRandomSearch = RandomSearchMaker(cauchy=True).with_name("CauchyRandomSearch", register=True)
RandomScaleRandomSearch = RandomSearchMaker(
    scale="random", middle_point=True).with_name("RandomScaleRandomSearch", register=True)
RandomScaleRandomSearchPlusMiddlePoint = RandomSearchMaker(
    scale="random", middle_point=True).with_name("RandomScaleRandomSearchPlusMiddlePoint", register=True)


class _SamplingSearch(OneShotOptimizer):

    def __init__(self, instrumentation: Union[int, Instrumentation], budget: Optional[int] = None, num_workers: int = 1) -> None:
        super().__init__(instrumentation, budget=budget, num_workers=num_workers)
        self._parameters = SamplingSearch()  # updated by the parametrized family
        self._sampler_instance: Optional[sequences.Sampler] = None
        self._rescaler: Optional[sequences.Rescaler] = None

    @property
    def sampler(self) -> sequences.Sampler:
        if self._sampler_instance is None:
            budget = None if self.budget is None else self.budget - self._parameters.middle_point
            samplers = {"Halton": sequences.HaltonSampler,
                        "Hammersley": sequences.HammersleySampler,
                        "LHS": sequences.LHSSampler,
                        }
<<<<<<< HEAD
            internal_budget = (budget + 1) // 2 if self._parameters == "quasi" or self._parameters == "opposite" else budget
            internal_budget -= 1 if self._parameters.middle_point else 0

            self._sampler_instance = samplers[self._parameters.sampler](self.dimension, internal_budget, scrambling=self._parameters.scrambled,
                                                                        random_state=self.random_state)
=======
            self._sampler_instance = samplers[self._parameters.sampler](self.dimension, budget, scrambling=self._parameters.scrambled,
                                                                        random_state=self._rng)
>>>>>>> 830a0728
            assert self._sampler_instance is not None
            if self._parameters.rescaled:
                self._rescaler = sequences.Rescaler(self.sampler)
                self._sampler_instance.reinitialize()  # sampler was consumed by the scaler
        return self._sampler_instance

    def _internal_ask(self) -> ArrayLike:
        # pylint: disable=not-callable
        if self._parameters.middle_point and not self._num_ask:
            self.last_guy = np.zeros(self.dimension)
            return self.last_guy  # type: ignore
        if self._parameters.quasi_opposite == "quasi" and (self._num_ask - (1 if self._middle_point else 0)) % 2:
            return -self.random_state.uniform(0., 1.) * self.last_guy  # type: ignore
        if self._parameters.quasi_opposite == "opposite" and (self._num_ask - (1 if self._middle_point else 0)) % 2:
            return -self.last_guy  # type: ignore
        if self._parameters.middle_point and not self._num_ask:
            return np.zeros(self.dimension)  # type: ignore
        sample = self.sampler()
        if self._rescaler is not None:
            sample = self._rescaler.apply(sample)
        self.last_guy = self._parameters.scale * (stats.cauchy.ppf if self._parameters.cauchy else stats.norm.ppf)(sample)  # type:ignore
        return self.last_guy


class SamplingSearch(base.ParametrizedFamily):
    """This is a one-shot optimization method, hopefully better than random search
    by ensuring more uniformity.

    Parameters
    ----------
    sampler: str
        Choice of the sampler among "Halton", "Hammersley" and "LHS".
    scrambled: bool
        Adds scrambling to the search; much better in high dimension and rarely worse
        than the original search.
    middle_point: bool
        enforces that the first suggested point (ask) is zero.
    cauchy: bool
        use Cauchy inverse distribution instead of Gaussian when fitting points to real space
        (instead of box).
    scale: float or "random"
        scalar for multiplying the suggested point values.
    rescaled: bool
        rescales the sampling pattern to reach the boundaries.

    Notes
    -----
    - Halton is a low quality sampling method when the dimension is high; it is usually better
      to use Halton with scrambling.
    - When the budget is known in advance, it is also better to replace Halton by Hammersley.
      Basically the key difference with Halton is adding one coordinate evenly spaced
      (the discrepancy is better).
      budget, low discrepancy sequences (e.g. scrambled Hammersley) have a better discrepancy.
    - Reference: Halton 1964: Algorithm 247: Radical-inverse quasi-random point sequence, ACM, p. 701.
      adds scrambling to the Halton search; much better in high dimension and rarely worse
      than the original Halton search.
    - About Latin Hypercube Sampling (LHS):
      Though partially incremental versions exist, this implementation needs the budget in advance.
      This can be great in terms of discrepancy when the budget is not very high.
    """

    one_shot = True
    _optimizer_class = _SamplingSearch

    # pylint: disable=unused-argument
    def __init__(self, *, sampler: str = "Halton", scrambled: bool = False, middle_point: bool = False,
                 quasi_opposite: str = "none",
                 cauchy: bool = False, scale: float = 1., rescaled: bool = False) -> None:
        # keep all parameters and set initialize superclass for print
        self.sampler = sampler
        self.quasi_opposite = quasi_opposite
        self.middle_point = middle_point
        self.scrambled = scrambled
        self.cauchy = cauchy
        self.scale = scale
        self.rescaled = rescaled
        super().__init__()

Calais1ScrHammersleySearch = SamplingSearch(
    scale=0.1, sampler="Hammersley", scrambled=True).with_name("Calais1ScrHammersleySearch", register=True)
Calais4ScrHammersleySearch = SamplingSearch(
    scale=0.4, sampler="Hammersley", scrambled=True).with_name("Calais4ScrHammersleySearch", register=True)
CauchyCalais4ScrHammersleySearch = SamplingSearch(
    scale=0.4, cauchy=True, sampler="Hammersley", scrambled=True).with_name("CauchyCalais4ScrHammersleySearch", register=True)
Calais1ScrHaltonSearch = SamplingSearch(
    scale=0.1, sampler="Halton", scrambled=True).with_name("Calais1ScrHaltonSearch", register=True)
Calais4ScrHaltonSearch = SamplingSearch(
    scale=0.4, sampler="Halton", scrambled=True).with_name("Calais4ScrHaltonSearch", register=True)
Calais1ScrLHSSearch = SamplingSearch(
    scale=0.1, sampler="LHS", scrambled=True).with_name("Calais1ScrLHSSearch", register=True)
Calais4ScrLHSSearch = SamplingSearch(
    scale=0.4, sampler="LHS", scrambled=True).with_name("Calais4ScrLHSSearch", register=True)
Calais1ScrRandomSearch = SamplingSearch(
    scale=0.1, sampler="Random", scrambled=True).with_name("Calais1ScrRandomSearch", register=True)
Calais4ScrRandomSearch = SamplingSearch(
    scale=0.4, sampler="Random", scrambled=True).with_name("Calais4ScrRandomSearch", register=True)
Calais7ScrHammersleySearch = SamplingSearch(
    scale=0.7, sampler="Hammersley", scrambled=True).with_name("Calais7ScrHammersleySearch", register=True)
CauchyCalais7ScrHammersleySearch = SamplingSearch(
    scale=0.7, cauchy=True, sampler="Hammersley", scrambled=True).with_name("CauchyCalais7ScrHammersleySearch", register=True)
Calais20ScrHaltonSearch = SamplingSearch(
    scale=2.0, sampler="Halton", scrambled=True).with_name("Calais20ScrHaltonSearch", register=True)
Calais20ScrLHSSearch = SamplingSearch(
    scale=2.0, sampler="LHS", scrambled=True).with_name("Calais20ScrLHSSearch", register=True)
Calais20ScrRandomSearch = SamplingSearch(
    scale=2.0, sampler="Random", scrambled=True).with_name("Calais20ScrRandomSearch", register=True)
Calais20ScrHammersleySearch = SamplingSearch(
    scale=2.0, sampler="Hammersley", scrambled=True).with_name("Calais20ScrHammersleySearch", register=True)
Calais12ScrHaltonSearch = SamplingSearch(
    scale=1.2, sampler="Halton", scrambled=True).with_name("Calais12ScrHaltonSearch", register=True)
Calais12ScrLHSSearch = SamplingSearch(
    scale=1.2, sampler="LHS", scrambled=True).with_name("Calais12ScrLHSSearch", register=True)
Calais12ScrRandomSearch = SamplingSearch(
    scale=1.2, sampler="Random", scrambled=True).with_name("Calais12ScrRandomSearch", register=True)
Calais12ScrHammersleySearch = SamplingSearch(
    scale=1.2, sampler="Hammersley", scrambled=True).with_name("Calais12ScrHammersleySearch", register=True)
CauchyCalais12ScrHammersleySearch = SamplingSearch(
    cauchy=True, scale=1.2, sampler="Hammersley", scrambled=True).with_name("CauchyCalais12ScrHammersleySearch", register=True)
Calais7ScrHaltonSearch = SamplingSearch(
    scale=0.7, sampler="Halton", scrambled=True).with_name("Calais7ScrHaltonSearch", register=True)
Calais7ScrLHSSearch = SamplingSearch(
    scale=0.7, sampler="LHS", scrambled=True).with_name("Calais7ScrLHSSearch", register=True)
Calais7ScrRandomSearch = SamplingSearch(
    scale=0.7, sampler="Random", scrambled=True).with_name("Calais7ScrRandomSearch", register=True)


Calais0ScrHammersleySearch = SamplingSearch(
    scale=0.01, sampler="Hammersley", scrambled=True).with_name("Calais0ScrHammersleySearch", register=True)
Calais0ScrHaltonSearch = SamplingSearch(
    scale=0.01, sampler="Halton", scrambled=True).with_name("Calais0ScrHaltonSearch", register=True)
Calais0ScrLHSSearch = SamplingSearch(
    scale=0.01, sampler="LHS", scrambled=True).with_name("Calais0ScrLHSSearch", register=True)
Calais0ScrRandomSearch = SamplingSearch(
    scale=0.01, sampler="Random", scrambled=True).with_name("Calais0ScrRandomSearch", register=True)


OCalais1ScrHammersleySearch = SamplingSearch(quasi_opposite="opposite",
    scale=0.1, sampler="Hammersley", scrambled=True).with_name("Ocalais1ScrHammersleySearch", register=True)
OCalais4ScrHammersleySearch = SamplingSearch(quasi_opposite="opposite",
    scale=0.4, sampler="Hammersley", scrambled=True).with_name("Ocalais4ScrHammersleySearch", register=True)
OCalais1ScrHaltonSearch = SamplingSearch(quasi_opposite="opposite",
    scale=0.1, sampler="Halton", scrambled=True).with_name("Ocalais1ScrHaltonSearch", register=True)
OCalais4ScrHaltonSearch = SamplingSearch(quasi_opposite="opposite",
    scale=0.4, sampler="Halton", scrambled=True).with_name("Ocalais4ScrHaltonSearch", register=True)
OCalais1ScrLHSSearch = SamplingSearch(quasi_opposite="opposite",
    scale=0.1, sampler="LHS", scrambled=True).with_name("Ocalais1ScrLHSSearch", register=True)
OCalais4ScrLHSSearch = SamplingSearch(quasi_opposite="opposite",
    scale=0.4, sampler="LHS", scrambled=True).with_name("Ocalais4ScrLHSSearch", register=True)
OCalais1ScrRandomSearch = SamplingSearch(quasi_opposite="opposite",
    scale=0.1, sampler="Random", scrambled=True).with_name("Ocalais1ScrRandomSearch", register=True)
OCalais4ScrRandomSearch = SamplingSearch(quasi_opposite="opposite",
    scale=0.4, sampler="Random", scrambled=True).with_name("Ocalais4ScrRandomSearch", register=True)
OCalais7ScrHammersleySearch = SamplingSearch(quasi_opposite="opposite",
    scale=0.7, sampler="Hammersley", scrambled=True).with_name("Ocalais7ScrHammersleySearch", register=True)
OCalais20ScrHaltonSearch = SamplingSearch(quasi_opposite="opposite",
    scale=2.0, sampler="Halton", scrambled=True).with_name("Ocalais20ScrHaltonSearch", register=True)
OCalais20ScrLHSSearch = SamplingSearch(quasi_opposite="opposite",
    scale=2.0, sampler="LHS", scrambled=True).with_name("Ocalais20ScrLHSSearch", register=True)
OCalais20ScrRandomSearch = SamplingSearch(quasi_opposite="opposite",
    scale=2.0, sampler="Random", scrambled=True).with_name("Ocalais20ScrRandomSearch", register=True)
OCalais20ScrHammersleySearch = SamplingSearch(quasi_opposite="opposite",
    scale=2.0, sampler="Hammersley", scrambled=True).with_name("Ocalais20ScrHammersleySearch", register=True)
OCalais12ScrHaltonSearch = SamplingSearch(quasi_opposite="opposite",
    scale=1.2, sampler="Halton", scrambled=True).with_name("Ocalais12ScrHaltonSearch", register=True)
OCalais12ScrLHSSearch = SamplingSearch(quasi_opposite="opposite",
    scale=1.2, sampler="LHS", scrambled=True).with_name("Ocalais12ScrLHSSearch", register=True)
OCalais12ScrRandomSearch = SamplingSearch(quasi_opposite="opposite",
    scale=1.2, sampler="Random", scrambled=True).with_name("Ocalais12ScrRandomSearch", register=True)
OCalais12ScrHammersleySearch = SamplingSearch(quasi_opposite="opposite",
    scale=1.2, sampler="Hammersley", scrambled=True).with_name("Ocalais12ScrHammersleySearch", register=True)
OCalais7ScrHaltonSearch = SamplingSearch(quasi_opposite="opposite",
    scale=0.7, sampler="Halton", scrambled=True).with_name("Ocalais7ScrHaltonSearch", register=True)
OCalais7ScrLHSSearch = SamplingSearch(quasi_opposite="opposite",
    scale=0.7, sampler="LHS", scrambled=True).with_name("Ocalais7ScrLHSSearch", register=True)
OCalais7ScrRandomSearch = SamplingSearch(quasi_opposite="opposite",
    scale=0.7, sampler="Random", scrambled=True).with_name("Ocalais7ScrRandomSearch", register=True)


OCalais0ScrHammersleySearch = SamplingSearch(quasi_opposite="opposite",
    scale=0.01, sampler="Hammersley", scrambled=True).with_name("Ocalais0ScrHammersleySearch", register=True)
OCalais0ScrHaltonSearch = SamplingSearch(quasi_opposite="opposite",
    scale=0.01, sampler="Halton", scrambled=True).with_name("Ocalais0ScrHaltonSearch", register=True)
OCalais0ScrLHSSearch = SamplingSearch(quasi_opposite="opposite",
    scale=0.01, sampler="LHS", scrambled=True).with_name("Ocalais0ScrLHSSearch", register=True)
OCalais0ScrRandomSearch = SamplingSearch(quasi_opposite="opposite",
    scale=0.01, sampler="Random", scrambled=True).with_name("Ocalais0ScrRandomSearch", register=True)


# pylint: disable=line-too-long
HaltonSearch = SamplingSearch().with_name("HaltonSearch", register=True)
HaltonSearchPlusMiddlePoint = SamplingSearch(middle_point=True).with_name("HaltonSearchPlusMiddlePoint", register=True)
LargeHaltonSearch = SamplingSearch(scale=100.).with_name("LargeHaltonSearch", register=True)
LargeScrHaltonSearch = SamplingSearch(scale=100., scrambled=True).with_name("LargeScrHaltonSearch", register=True)
LargeHaltonSearchPlusMiddlePoint = SamplingSearch(
    scale=100., middle_point=True).with_name("LargeHaltonSearchPlusMiddlePoint", register=True)
SmallHaltonSearchPlusMiddlePoint = SamplingSearch(
    scale=.01, middle_point=True).with_name("SmallHaltonSearchPlusMiddlePoint", register=True)
ScrHaltonSearch = SamplingSearch(scrambled=True).with_name("ScrHaltonSearch", register=True)
ScrHaltonSearchPlusMiddlePoint = SamplingSearch(
    middle_point=True, scrambled=True).with_name("ScrHaltonSearchPlusMiddlePoint", register=True)
LargeScrHaltonSearchPlusMiddlePoint = SamplingSearch(
    scale=100., middle_point=True, scrambled=True).with_name("LargeScrHaltonSearchPlusMiddlePoint", register=True)
SmallScrHaltonSearchPlusMiddlePoint = SamplingSearch(
    scale=.01, middle_point=True, scrambled=True).with_name("SmallScrHaltonSearchPlusMiddlePoint", register=True)
HammersleySearch = SamplingSearch(sampler="Hammersley").with_name("HammersleySearch", register=True)
HammersleySearchPlusMiddlePoint = SamplingSearch(
    sampler="Hammersley", middle_point=True).with_name("HammersleySearchPlusMiddlePoint", register=True)
LargeHammersleySearchPlusMiddlePoint = SamplingSearch(
    scale=100., sampler="Hammersley", middle_point=True).with_name("LargeHammersleySearchPlusMiddlePoint", register=True)
SmallHammersleySearchPlusMiddlePoint = SamplingSearch(
    scale=.01, sampler="Hammersley", middle_point=True).with_name("SmallHammersleySearchPlusMiddlePoint", register=True)
LargeScrHammersleySearchPlusMiddlePoint = SamplingSearch(
    scrambled=True, scale=100., sampler="Hammersley", middle_point=True).with_name("LargeScrHammersleySearchPlusMiddlePoint", register=True)
SmallScrHammersleySearchPlusMiddlePoint = SamplingSearch(
    scrambled=True, scale=.01, sampler="Hammersley", middle_point=True).with_name("SmallScrHammersleySearchPlusMiddlePoint", register=True)
ScrHammersleySearchPlusMiddlePoint = SamplingSearch(
    scrambled=True, sampler="Hammersley", middle_point=True).with_name("ScrHammersleySearchPlusMiddlePoint", register=True)
LargeHammersleySearch = SamplingSearch(scale=100., sampler="Hammersley").with_name("LargeHammersleySearch", register=True)
LargeScrHammersleySearch = SamplingSearch(
    scale=100., sampler="Hammersley", scrambled=True).with_name("LargeScrHammersleySearch", register=True)
ScrHammersleySearch = SamplingSearch(sampler="Hammersley", scrambled=True).with_name("ScrHammersleySearch", register=True)
QOScrHammersleySearch = SamplingSearch(sampler="Hammersley", scrambled=True, quasi_opposite="quasi").with_name("QOScrHammersleySearch", register=True)
OScrHammersleySearch = SamplingSearch(sampler="Hammersley", scrambled=True, quasi_opposite="opposite").with_name("OScrHammersleySearch", register=True)
RescaleScrHammersleySearch = SamplingSearch(
    sampler="Hammersley", scrambled=True, rescaled=True).with_name("RescaleScrHammersleySearch", register=True)
CauchyScrHammersleySearch = SamplingSearch(
    cauchy=True, sampler="Hammersley", scrambled=True).with_name("CauchyScrHammersleySearch", register=True)
LHSSearch = SamplingSearch(sampler="LHS").with_name("LHSSearch", register=True)
CauchyLHSSearch = SamplingSearch(sampler="LHS", cauchy=True).with_name("CauchyLHSSearch", register=True)<|MERGE_RESOLUTION|>--- conflicted
+++ resolved
@@ -38,18 +38,11 @@
             return self.last_guy  # type: ignore
         scale = self._parameters.scale
         if isinstance(scale, str) and scale == "random":
-<<<<<<< HEAD
-            scale = np.exp(self.random_state.normal(0., 1.) - 2.) / np.sqrt(self.dimension)
-        point = (self.random_state.standard_cauchy(self.dimension) if self._parameters.cauchy
-                 else self.random_state.normal(0, 1, self.dimension))
-        self.last_guy = scale * point
-        return self.last_guy  # type: ignore
-=======
             scale = np.exp(self._rng.normal(0., 1.) - 2.) / np.sqrt(self.dimension)
         point = (self._rng.standard_cauchy(self.dimension) if self._parameters.cauchy
                  else self._rng.normal(0, 1, self.dimension))
-        return scale * point  # type: ignore
->>>>>>> 830a0728
+        self.last_guy = scale * point
+        return self.last_guy  # type: ignore
 
     def _internal_provide_recommendation(self) -> ArrayLike:
         if self._parameters.stupid:
@@ -126,16 +119,11 @@
                         "Hammersley": sequences.HammersleySampler,
                         "LHS": sequences.LHSSampler,
                         }
-<<<<<<< HEAD
             internal_budget = (budget + 1) // 2 if self._parameters == "quasi" or self._parameters == "opposite" else budget
             internal_budget -= 1 if self._parameters.middle_point else 0
 
             self._sampler_instance = samplers[self._parameters.sampler](self.dimension, internal_budget, scrambling=self._parameters.scrambled,
-                                                                        random_state=self.random_state)
-=======
-            self._sampler_instance = samplers[self._parameters.sampler](self.dimension, budget, scrambling=self._parameters.scrambled,
                                                                         random_state=self._rng)
->>>>>>> 830a0728
             assert self._sampler_instance is not None
             if self._parameters.rescaled:
                 self._rescaler = sequences.Rescaler(self.sampler)

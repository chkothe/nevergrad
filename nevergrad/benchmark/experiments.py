--- conflicted
+++ resolved
@@ -586,11 +586,7 @@
 # pylint: disable=redefined-outer-name,too-many-arguments
 @registry.register
 def yabbob(seed: tp.Optional[int] = None, parallel: bool = False, big: bool = False, small: bool = False,
-<<<<<<< HEAD
            noise: bool = False, hd: bool = False, split: bool = False, constraints: int = 0) -> tp.Iterator[Experiment]:
-=======
-           noise: bool = False, hd: bool = False, split: bool = False) -> tp.Iterator[Experiment]:
->>>>>>> 023c2fc4
     """Yet Another Black-Box Optimization Benchmark.
     Related to, but without special effort for exactly sticking to, the BBOB/COCO dataset.
     Dimension 2, 10 and 50.
